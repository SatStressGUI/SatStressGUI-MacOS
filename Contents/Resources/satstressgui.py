#!/usr/bin/python
# -*- coding: utf-8 -*-

# for GUI
#    wx = python extention module that acts as python lang wrapper for wxWidgets
#         (cross platform GUI API written in C++)t
import wx
import wx.scrolledpanel as scrolled
# for manipulating tabluar data
#     wx.grid = allows displaying, editing, customizing tabular data'''
import wx.grid, csv

# for command line parsing?
#     copy/Users/andreismailyan = allows shallow & deep copying operations
#     sys = access syst specific parameters & fcts, variables held by interpreter
#     os = allows more direct interaction with OS
import copy, sys, os

# for trying to print stack traces under program control (i.e. wrapper), probs used for wx?
#     traceback = allows printing/extracting/formatting Python program stack traces
import traceback

# for plotting capabilities
#    matplotlib = 2D
#    scipy.ndimage = multi-D
import matplotlib, scipy.ndimage

import time
#For saving images in unique folders.

# fig state updated every plot command, but only redraw on explicit calls to draw()
matplotlib.interactive(False)
# sets matplotlib backend to 'WXAgg'
matplotlib.use('WXAgg')

# for plotting
#    basemap allows cartographic
from mpl_toolkits import basemap
from matplotlib.backends.backend_wxagg import FigureCanvasWxAgg as FigureCanvas, \
                                              NavigationToolbar2Wx as NavigationToolbar
from matplotlib.figure import Figure
from matplotlib.cm import ScalarMappable
from matplotlib.colors import Normalize

# for manipulating netCDF files
import netCDF3

# for math functions
import numpy

# satstress library
from satstress.satstress import *
from satstress.gridcalc import *
from satstress.lineament import plotlinmap, Lineament, lingen_nsr, shp2lins, lins2shp  
from satstress.cycloid import Cycloid, plotcoordsonbasemap
from satstress.stressplot import scalar_grid, vector_points
import satstress.physcon

import re

# constants set as global variables
seconds_in_year = 31556926.0  ## 365.24 days
vector_mult = 4000
display_dpi = 72
scale_left = 0.25
scale_bar_length = 0.38

# ===============================================================================
# Exception class, simple error handling
# ===============================================================================
class LocalError(Exception):
    def __init__(self, e, title):
        self.msg = str(e)
        self.title = title
    
    def __str__(self):
        return self.msg

# ===============================================================================
# Class containing calculations for satellite parameters and overhead functions
# ===============================================================================
class SatelliteCalculation(object):
    """
    Stores the parameters for a satellite, handles saving and loading of satellite and grid files.
    """
    # u'string' == unicode('string')
    # useful for representing more characters than normal ascii can, like other languages

    satellite_vars = [
        ("SYSTEM_ID", u"System ID"),
        ("PLANET_MASS", u"Planet Mass [kg]"),
        ("ORBIT_ECCENTRICITY", u"Orbit Eccentricity"),
        ("ORBIT_SEMIMAJOR_AXIS", u"Orbit Semimajor Axis [m]"),
        ("NSR_PERIOD", u"NSR Period [yrs]")]

    layer_vars_d = [
        ("LAYER_ID", u"Layer ID"),
        ("DENSITY", u"Density [kg/m3]"),
        ("YOUNGS_MODULUS", u"Young's Modulus [Pa]"),
        ("POISSONS_RATIO", u"Poisson's Ratio"),
        ("THICKNESS", u"Thickness [m]"),
        ("VISCOSITY", u"Viscosity [Pa s]")]

    satlayers_d = [
        (3, "ICE_UPPER"),
        (2, "ICE_LOWER"),
        (1, "OCEAN"),
        (0, "CORE")]

    stress_d = {
        u'Nonsynchronous Rotation': NSR,
        u'Diurnal': Diurnal,
        u'Ice Shell Thickening': IST,
        u'Obliquity': DiurnalObliquity}
    
    grid_vars_d = [
        ("MIN", u'Minimum value'),
        ("MAX", u'Maximum value'),
        ("NUM", u'Number of grid points')]

    grid_parameters_d = [
        ("LAT", u'Latitude'),
        ("LON", u'Longitude'),
        ("TIME", u'Time (Periapse = 0)'),
        ("ORBIT", u'Orbital position (Periapse = 0) [°]'),
        ("NSR_PERIOD", u'NSR period'),
        ("POLE_POSITION", u'Initial North Pole Location')]

    cycloid_parameters_d = {
        'YIELD' : None,
        'PROPAGATION_STRENGTH' : None,
        'PROPAGATION_SPEED' : None,
        'STARTING_LATITUDE' : None,
        'STARTING_LONGITUDE' : None,
        'STARTING_DIRECTION' : None,
        'VARY_VELOCITY': None,
        'k': None}




    def __init__(self):
        self.satellite = None
        self.satellite_changed = False
        self.satellite_save_changed = False
        
        self.stresses = []
        self.stresses_changed = False
        
        self.grid = None
        self.grid_changed = False
        self.grid_save_changed = False


        #Holds all the cycloid objects and their respective parameters. Only used for multiple cycloid loading
        self.cycloids = {}
        params_for_cycloids = {}
        self.many_changed = False #indicates if new csv file was loaded
        
        self.cycl_save_changed = False
        
        self.calc = None
        self.calc_changed = False
        
        self.cycloid_changed = False
        
        self.projection_changed = False
        
        self.parameters = {}
        self.parameters['NSR_PERIOD'] = 'infinity'   # initial value of NSRperiod in Satellite tab
        self.parameters['to_plot_cycloids'] = False
        self.parameters['to_plot_many_cycloids'] = False
        self.parameters['VARY_VELOCITY'] = False
        self.parameters['k'] = 0

        self.cyc = None

    # returns boolean of whether any parameters have been changed
    def changed(self):
        return self.satellite_changed or self.stresses_changed or self.grid_changed
    
    # returns boolean of whether there are any changes to be saved
    def saveable_changed(self):
        return self.satellite_save_changed or self.grid_save_changed or self.cycl_save_changed

    # sets a parameter to given value and sets changed to True  
    def set_parameter(self, parameter, value, point = False):
        
        if point:
            self.parameters[parameter][point - 1] = value
        else:
            self.parameters[parameter] = value
        
        if value == 'True':
            self.parameters[parameter] = True
        elif value == 'False':
            self.parameters[parameter] = False

        # if arg parameter is key of attribute satellite_vars
        if parameter in [p for p,d in self.satellite_vars]:
            self.satellite_changed = True
        # if arg parameter is key of sat_layers
        elif parameter in [ "%s_%d" % (p, l) for p,d in self.layer_vars_d for l, v in self.satlayers_d ]:
            self.satellite_changed = True
            self.satellite_save_changed = True
        # if one of the stress types
        elif self.stress_d.get(parameter):
            self.stresses_changed = True
        # if something to do with the grid
        elif parameter in [ "%s_%s" % (p, v) for p,pd in self.grid_parameters_d for v, vd in self.grid_vars_d ] + ['GRID_ID']:
            self.grid_changed = True
            self.grid_save_changed = True
            if parameter in ['TIME_MAX', 'TIME_MIN', 'TIME_NUM'] and self.parameters.has_key('nsr_time') \
            and self.parameters.has_key('TIME_NUM'):
                self.parameters['TIME_MAX'] = self.get_parameter(float, 'TIME_MIN', 0) +\
                    self.get_parameter(float, 'nsr_time', 0)*\
                    self.get_parameter(float, 'TIME_NUM', 0)
            if not str(value):
                del self.parameters[parameter]

        elif parameter in self.cycloid_parameters_d.keys():
            if not parameter in ['STARTING_DIRECTION','VARY_VELOCITY']:
                self.parameters[parameter] = float(value)
            else:
                self.parameters[parameter] = value

            self.cycloid_changed = True
                
        # if NSR related, grid would automatically update?
        elif parameter.startswith('nsr_'):
            self.grid_changed = True
            if parameter  == 'nsr_time':
                self.parameters['TIME_MAX'] = self.get_parameter(float, 'TIME_MIN', 0) + self.get_parameter(float, 'nsr_time', 0)
            if not str(value):
                del self.parameters[parameter]
        # if projection (has to do with plot) change
        elif parameter == 'projection':
            self.projection_changed = True
        # stress parameter
        elif parameter == 'delta_tc':
            self.stresses_changed = True
            # in km
            self.stress_d['Ice Shell Thickening'].delta_tc = self.get_parameter(float, 'delta_tc', 0)*1000
        # stress parameter
        elif parameter == 'diffusivity':
            self.stresses_changed = True
            self.stress_d['Ice Shell Thickening'].diffusivity = self.get_parameter(float, 'diffusivity', 0)
        # stress parameter
        elif parameter == 'obliquity':
            self.stresses_changed = True
            self.stress_d['Obliquity'].eps = \
                numpy.radians(self.get_parameter(float, 'obliquity', 0))
        elif parameter == 'periapsis_arg':
            self.stresses_changed = True
            self.stress_d['Obliquity'].periapsis_arg = \
                numpy.radians(self.get_parameter(float, 'periapsis_arg', 0))
        #elif parameter in [k for k,v in self.cycloid_parameters_d]:
            # TODO

    # accessor for parameters
    def get_parameter(self, f, parameter, default_value=None):
        try:
            return f(self.parameters[parameter])
        except:
            return default_value

    # constructs a satellite from a file if not all parameters are inputted
    def get_satellite(self):
        if self.satellite_changed or not self.satellite:
            self.mk_satellite()
        return self.satellite

    # constructs a satellite object from a file
    def mk_satellite(self):
        filename, tmp = self.save_satellite()
        try:
            self.load_satellite(filename)
        finally:
            os.unlink(filename)
        return self.satellite

    # converts the nsr period from seconds to years
    def nsr_period_seconds2years(self):
        self.parameters['NSR_PERIOD'] = "%.4f" % (float(self.parameters['NSR_PERIOD'])/seconds_in_year)
        if self.parameters['NSR_PERIOD'] == 'inf':
            self.parameters['NSR_PERIOD'] = 'infinity'

    # converts the nsr period from years to seconds
    def nsr_period_years2seconds(self):
        self.parameters['NSR_PERIOD'] = "%.4f" % (float(self.parameters['NSR_PERIOD'])*seconds_in_year)
        if self.parameters['NSR_PERIOD'] == 'inf':
            self.parameters['NSR_PERIOD'] = 'infinity'

    # opens a satellite file and parses it for relevant variables
    def load_satellite(self, filename):
        f = open(filename)
        try:
            self.satellite = Satellite(f)
            for p, v in self.satellite.satParams.items():
                try:
                    self.parameters[p] = v
                except KeyError:
                    pass
            self.satellite_changed = True
            self.satellite_save_changed = False
            self.nsr_period_seconds2years()
        except Exception, e:
            self.satellite = None
            traceback.print_exc()
            raise LocalError(e, u'Satellite Error')
        finally:
            f.close()

    # builds a string with relevant satelllite parameters
    def dump_satellite(self):
        try:
            s = "\n".join([ "%s = %s" % (v, self.parameters[v]) for v, d in self.satellite_vars])
            s += "\n\n"
            for l, ld in self.satlayers_d:
                for v, d in self.layer_vars_d:
                    p = "%s_%d" % (v, l)
                    s += "%s = %s\n" % (p, self.parameters[p])
                s += "\n"
            return s
        except KeyError, e:
            raise LocalError('Satellite parameter %s is not defined' % str(e), u'Satellite Error')
        except Exception, e:
            raise LocalError(str(e), u'Satellite Error')

    # writes the string created by dump_satellite to a file
    def save_satellite(self, filename=None):
        tmp = False
        if not filename:
            filename = os.tempnam(None, 'sat')
            tmp = True
        f = open(filename, 'w')
        t = self.parameters['NSR_PERIOD']
        self.nsr_period_years2seconds()
        f.write(self.dump_satellite())
        self.parameters['NSR_PERIOD'] = t
        f.close()
        if not tmp:
            self.satellite_save_changed = False
        return filename, tmp

    # updates stresses if changed or does not exist
    def get_stresses(self):
        if self.stresses_changed or self.satellite_changed or not self.stresses:
            sat = self.get_satellite()
            self.stresses = [ self.stress_d[v](sat) for v in filter(lambda v: self.parameters.get(v), self.stress_d.keys()) ]
        return self.stresses

    # updates grid or makes one if one does not already exist
    def get_grid(self):
        if self.grid_changed or not self.grid:
            self.mk_grid()
        return self.grid

    # converts years to seconds in the paramters
    def parameter_yrs2secs(self, p):
        v = self.get_parameter(float, p)
        if v:
            self.parameters[p] = "%g" % (v*seconds_in_year)

    # converts seconds to years in the paramters
    def parameter_secs2yrs(self, p):
        v = self.get_parameter(float, p)
        if v:
            self.parameters[p] = "%g" % (float(self.parameters[p])/seconds_in_year)

    # saves grid parameters to file
    def save_grid(self, filename=None):
        tmp = False
        if filename is None:
            filename = os.tempnam(None, 'grid')
            tmp = True
        f = open(filename, 'w')
        try:
            t_min = self.parameters['TIME_MIN']
            t_max = self.parameters['TIME_MAX']
            self.parameter_yrs2secs('TIME_MIN')
            self.parameter_yrs2secs('TIME_MAX')
        except:
            pass
        f.write(self.dump_grid())
        try:
            self.parameters['TIME_MIN'] = t_min
            self.parameters['TIME_MAX'] = t_max
        except:
            pass
        f.close()
        if not tmp:
            self.grid_save_changed = False
        return filename, tmp

    # opens .grid files generateed by this program
    def load_grid(self, filename):
        f = open(filename)
        try:
            for p,d in self.grid_parameters_d:
                for v,dv in self.grid_vars_d:
                    self.set_parameter("%s_%s" % (p,v), '')
            for p, v in nvf2dict(f).items():
                try:
                    self.set_parameter(p, v)
                except:
                    pass
            try:
                self.parameter_secs2yrs('TIME_MIN')
                self.parameter_secs2yrs('TIME_MAX')
            except:
                pass
            try:
                self.set_parameter('nsr_time', 
                    str(self.get_parameter(float, 'TIME_MAX') - self.get_parameter(float, 'TIME_MIN')))
            except:
                pass
            self.grid_save_changed = False
            self.grid_changed = True
        except Exception, e:
            print e.__class__.__name__, e
            raise LocalError(e, u'Grid Error')
        finally:
            f.close()

    # reads a loaded grid file for relevant parameters
    def mk_grid(self):
        filename, tmp = self.save_grid()
        f = open(filename)
        try:
            self.grid = Grid(f, self.get_satellite())
        except Exception, e:
            raise LocalError(e, u'Grid Error')
        finally:
            f.close()
            os.unlink(filename)
        return self.grid

    # builds the grid for use with save_sgrid
    def dump_grid(self):
        try:
            s = "GRID_ID = %s\n" % self.parameters['GRID_ID']
            self.parameters['NSR_PERIOD_MIN'] = self.parameters['NSR_PERIOD_MAX'] = self.get_satellite().nsr_period
            self.parameters['NSR_PERIOD_NUM'] = 1
            saved = {}
            for rv, rd in self.grid_parameters_d:
                for cv, cd in self.grid_vars_d:
                    p = "%s_%s" % (rv, cv)
                    v = str(self.parameters.get(p, ''))
                    if v and not saved.get(p):
                        s += "%s = %s\n" % (p, v)
                        saved[p] = True
            return s
        except KeyError, e:
            raise LocalError('Grid parameter %s is not defined' % str(e), u'Grid Error')
        except Exception, e:
            raise LocalError(str(e), u'Grid Error')

    # writes calculated love numbers to file
    def save_love(self, filename):
        f = open(filename, 'w')
        for c in self.get_stresses():
            try:
                f.write(str(c))
                f.write("\n")
            except:
                pass
        f.close()

    # updates the calculations and changes the state of self.getstress
    def calculate(self):
        try:
            self.calc = StressCalc(self.get_stresses())
            self.satellite_changed = self.grid_changed = self.stresses_changed = False
            self.calc_changed = True
            return self.calc
        except Exception, e:
            print e.__class__.__name__, str(e)
            if self.satellite and not self.stresses:
                traceback.print_exc()
                raise LocalError(u'Stresses are not defined', u'Calc Error')
            else:
                raise LocalError(str(e), u'Calc Error')
                traceback.print_exc()


    # updates calculations
    def get_calc(self, k=None):
        if self.changed() or self.calc is None:
            self.calculate()
        return self.calc

    # calculates tensor stresses
    def calc_tensor(self, rows=1):
        # print self.parameters
        for i in range(rows):
            print 'th: ', self.parameters['theta'][i], 'phi: ', self.parameters['phi'][i], 't', self.parameters['t'][i]
            theta, phi, t = [ float(self.parameters[p][i]) for p in ['theta', 'phi', 't'] ]
            t *= seconds_in_year
            theta, phi = map(numpy.radians, [theta, phi])
            calc = self.get_calc()
            Ttt, Tpt, Tpp = [ "%g" % (x/1000.) for x in calc.tensor(numpy.pi/2 - theta, phi, t)]
            self.parameters["Ttt"][i] = Ttt
            self.parameters["Tpt"][i] = Tpt
            self.parameters["Tpp"][i] = Tpp # http://pirlwww.lpl.arizona.edu/~hoppa/science.html
            s1, a1, s3, a3 = calc.principal_components(numpy.pi/2-theta, phi, t)
            self.parameters['s1'][i] = "%g" % (s1/1000.)
            self.parameters['s3'][i] = "%g" % (s3/1000.)
            self.parameters['a'][i] = "%.2f" % numpy.degrees(a1)
        
    # saves netcdf files from parameters    
    def save_netcdf(self, filename):
        try:
            sat = self.get_satellite()
            # unchangable to satisfy write_netcdf
            calc = StressCalc([NSR(sat), Diurnal(sat)])
            grid = self.get_grid()
            gridcalc = GridCalc(grid, calc)
            gridcalc.write_netcdf(filename)
            sat = self.get_satellite()
            nc = netCDF3.Dataset(filename, 'a')
            nc.satellite_nsr_period = sat.nsr_period
            nc.close()
            self.mk_satellite()
            self.satellite_save_changed = self.grid_save_changed = False
        except Exception, e:
            raise LocalError(str(e), 'Export Error')

    # helper function for load_netcdf_satellite
    def write_var(self, fs, nc, v):
        fs.write("%s = %s\n" % (v.upper(), getattr(nc, v)))
    
    # constructs a netcdf file
    def load_netcdf_satellite(self, nc):
        satfilename = os.tempnam(None, 'sat')
        fs = open(satfilename, 'w')
        for v in ['system_id',
            'planet_mass',
            'orbit_eccentricity',
            'orbit_semimajor_axis']:
            self.write_var(fs, nc, v)
        fs.write("\n")
        for l in range(3,-1,-1):
            for v in ['layer_id',
                'density',
                'lame_mu',
                'lame_lambda',
                'thickness',
                'viscosity',
                'tensile_str']:
                self.write_var(fs, nc, "%s_%d" % (v,l))
            fs.write("\n")
        try:
            fs.write("NSR_PERIOD = %e\n" % float(nc.satellite_nsr_period))
        except:
            fs.write("NSR_PERIOD = %e\n" % float(nc.variables['nsr_period'][0]))
        fs.close()
        try:
            self.load_satellite(satfilename)
        except:
            pass
        os.unlink(satfilename)

    # helper function for load_netcdf_grid
    def write_var2(self, fs, nc, v, fv):
        fs.write("%s_MIN = %g\n" % (fv, float(nc.variables[v][0])))
        try:
            fs.write("%s_MAX = %g\n" % (fv, float(nc.variables[v][-1])))
        except:
            fs.write("%s_MAX = %g\n" % (fv, float(nc.variables[v][0])))
        fs.write("%s_NUM = %d\n" % (fv, len(nc.dimensions[v])))
    
    # writes netcdf grids with write_var
    def load_netcdf_grid(self, nc):
        gridfilename = os.tempnam(None, 'grid')
        fs = open(gridfilename, 'w')
        self.write_var(fs, nc, 'grid_id')
        for v, fv in [
            ('latitude', 'LAT'),
            ('longitude', 'LON'),
            ('nsr_period', 'NSR_PERIOD')]:
            self.write_var2(fs, nc, v, fv)
        if nc.variables['time'].units == 'seconds':
            self.write_var2(fs, nc, 'time', 'TIME')
        elif nc.variables['time'].units == 'degrees':
            self.write_var2(fs, nc, 'time', 'ORBIT')
        fs.close()
        try:
            self.load_grid(gridfilename)
        except:
            pass
        os.unlink(gridfilename)

    def load_netcdf(self, filename):
        nc = netCDF3.Dataset(filename, 'r')
        self.load_netcdf_satellite(nc)
        self.load_netcdf_grid(nc)
        self.set_parameter('Nonsynchronous Rotation', True)
        self.set_parameter('Diurnal', True)
        self.satellite_save_changed = self.grid_save_changed = False
        nc.close()




# ===============================================================================
# Class containing overhead functions for configuring, used in PlotPanel
# ===============================================================================
class Config:
    """
    Class the holds application settings --> specifically?
    """
    #default step for plots <-- what units?
    default_step = 30

    def __init__(self, configfile='config'):
        self.configfile = configfile
        self.conf = {}

    # a is optional arg
    def load(self, *a):
        try:
            c = open(self.configfile)
            self.conf = nvf2dict(c)
            c.close()
            ret = filter(lambda x: x, map(self.conf.get, a))
            if len(a) == 1 and len(ret) == 1:
                return ret[0]
            else:
                return ret
        except:
            self.conf = {}
            return []

    # **kw unpacks the extra dictionary args
    def save(self, **kw):
        for k, v in kw.items():
            self.conf[k] = v   # conf is dictionary
        try:
            c = open(self.configfile, 'w')
            c.writelines([ "%s = %s\n" % (k,v) for k,v in self.conf.items() ])
            c.close()
        except:
            pass

    def load_step(self, step_field='STEP'):
        self.load()
        try:
            return float(self.conf.get(step_field, self.default_step))
        except:
            return self.default_step

    def save_step(self, step, step_field='STEP'):
        self.conf[step_field] = step
        self.save()

#creates a global instance of config
config = Config()

# ===============================================================================
# Global Function for tensile and compressive components, used in ScalarPlotPanel
# ===============================================================================
def vector_points1(stresscalc=None, lons=None, lats=None, time_t=0.0,\
    plot_tens=True, plot_comp=True, plot_greater=True, plot_lesser=True,\
    basemap_ax=None, lonshift=0, w_stress=False,\
    scale=1e8, scale_arr=None, arrow_width=0.008):
    """
    Display the principal components of the tidal stresses defined by the input
    stresscalc object at the points defined by lons and lats, which are one
    dimensional arrays of equal length, and a time defined by time_t, in
    seconds after periapse.

    The stress vectors are plotted on the map axes defined by basemap_ax.

    By default all the principal components are plotted, but if you wish to see
    only the more or less tensile (less or more compressive) or only those
    principal components which are absolutely compressive or tensile, you may
    exclude some subset of the vectors using the following flags:

       plot_tens  --  if True, plot all tensile stresses.
       plot_comp  --  if True, plot all compressive stresses.
    plot_greater  --  if True, plot the greater (more tensile) principal component
     plot_lesser  --  if True, plot the lesser (more compressive) principal component

    lonshift is a longitudinal displacement added to lons when the stresses are
    calculated, useful in creating plots of lineaments at their current
    location, compared to stresses that they would have experienced at their
    apparent location of formation (i.e. those stresses which best match the
    feature).  For instance, if you wished to show only those stresses which are 
    the more tensile, and which are actually tensile, you would need to set
    the flags: plot_comp=False, plot_lesser=False.

    If w_stress is true, the lengths of the arrows which are used to represent
    the stresses are scaled according to how significant their location within
    the stress field is, i.e. large stresses and anisotropic stresses will be
    more prominent than small stresses and isotropic stresses.

    scale determines the overall size of the arrows representing the stresses.
    A smaller scale means bigger arrows.

    scale_arr is an array of the same length as lons and lats, which is used to
    scale the lengths of the vectors.  Useful in showing the relative
    importance of different segments of a feature having non-uniform lengths.

    arrow_width is passed in to numpy.quiver(), and is the width of the arrow
    shaft, as a proportion of the width of the overall plot.
    """

    calc_phis   = lons
    calc_thetas = (numpy.pi / 2.0) - lats

    Ttt, Tpt, Tpp = stresscalc.tensor(calc_thetas, calc_phis + lonshift, time_t)

    Tau = numpy.array([[Ttt, Tpt], [Tpt, Tpp]])
    eigensystems = [ numpy.linalg.eig(Tau[:,:,N]) for N in range(len(Tau[0,0,:])) ]
    evals = numpy.array([ e[0] for e in eigensystems ])
    evecs = numpy.array([ e[1] for e in eigensystems ])

    eigval_A = evals[:,0]
    ex_A     = evecs[:,0,1]
    ey_A     = evecs[:,0,0]

    eigval_B = evals[:,1]
    ex_B     = evecs[:,1,1]
    ey_B     = evecs[:,1,0]

    mag1 = numpy.where(eigval_A >  eigval_B, eigval_A, eigval_B)
    ex1  = numpy.where(eigval_A >  eigval_B, ex_A, ex_B)
    ey1  = numpy.where(eigval_A >  eigval_B, ey_A, ey_B)

    mag2 = numpy.where(eigval_A <= eigval_B, eigval_A, eigval_B)
    ex2  = numpy.where(eigval_A <= eigval_B, ex_A, ex_B)
    ey2  = numpy.where(eigval_A <= eigval_B, ey_A, ey_B)

    if numpy.shape(scale_arr) != numpy.shape(mag1):
        scale_arr = numpy.ones(numpy.shape(mag1))
    if numpy.shape(w_stress) == numpy.shape(mag1):
        scale_arr = scale_arr*(mag1 - mag2)/stresscalc.mean_global_stressdiff()

    mag1_comp = numpy.ma.masked_where(mag1 > 0, mag1)
    mag1_tens = numpy.ma.masked_where(mag1 < 0, mag1)

    mag2_comp = numpy.ma.masked_where(mag2 > 0, mag2)
    mag2_tens = numpy.ma.masked_where(mag2 < 0, mag2)

    scaled = {}
    scaled[1, 'comp'] = mag1_comp*scale_arr
    scaled[2, 'comp'] = mag2_comp*scale_arr
    scaled[1, 'tens'] = mag1_tens*scale_arr
    scaled[2, 'tens'] = mag2_tens*scale_arr
    
    ex = { 1: ex1, 2: ex2 }
    ey = { 1: ey1, 2: ey2 }
    # map coordinates
    dlons, dlats = numpy.degrees(lons), numpy.degrees(lats)
    x,y = basemap_ax(dlons, dlats)
    # new basis
    exx,exy = basemap_ax.rotate_vector(numpy.ones(numpy.shape(lons)), numpy.zeros(numpy.shape(lons)), dlons, dlats)
    eyx,eyy = basemap_ax.rotate_vector(numpy.zeros(numpy.shape(lats)), numpy.ones(numpy.shape(lats)), dlons, dlats)

    rotated = {}
    for i in range(1,3):
        for s in ['comp', 'tens']:
            x1 = scaled[i,s] * ex[i]
            y1 = scaled[i,s] * ey[i]
            rotated[i,s,'x'], rotated[i,s,'y'] = x1*exx + y1*eyx, x1*exy + y1*eyy
    
    # where is the exclusion done?
    for i in range(1,3):
        for k in range(2):
            basemap_ax.quiver(x, y, (-1)**k*rotated[i,'comp','x'], (-1)**k*rotated[i,'comp','y'],
                    lw=0., width=arrow_width, scale=scale, color='blue', pivot='tip', units='inches')
            basemap_ax.quiver(x, y, (-1)**k*rotated[i,'tens','x'], (-1)**k*rotated[i,'tens','y'],
                    lw=0., width=arrow_width, scale=scale, color='red', pivot='tail', units='inches')

# ===============================================================================
# Global Function for shear and normal components
# ===============================================================================
def vector_points2(stresscalc=None, lons=None, lats=None, time_t=0.0,\
    plot_norm_lon=True, plot_norm_lat=True, plot_shear=True, \
    basemap_ax=None, lonshift=0, \
    scale=1e8, arrow_width=0.008):
    """
    Display the normal and shear components of the tidal stresses defined by the input
    stresscalc object at the points defined by lons and lats, which are one
    dimensional arrays of equal length, and a time defined by time_t, in
    seconds after periapse.

    The stress vectors are plotted on the map axes defined by basemap_ax.

    lonshift is a longitudinal displacement added to lons when the stresses are
    calculated, useful in creating plots of lineaments at their current
    location, compared to stresses that they would have experienced at their
    apparent location of formation (i.e. those stresses which best match the
    feature).  For instance, if you wished to show only those stresses which are 
    the more tensile, and which are actually tensile, you would need to set
    the flags: plot_comp=False, plot_lesser=False.

    scale determines the overall size of the arrows representing the stresses.
    A smaller scale means bigger arrows.

    arrow_width is passed in to numpy.quiver(), and is the width of the arrow
    shaft, as a proportion of the width of the overall plot.

    """

    calc_phis   = lons
    # because should be co-latitudal (south-positive, [0, pi])
    calc_thetas = (numpy.pi/2.0)-lats
    # plot coordinates
    dlons, dlats = numpy.degrees(lons), numpy.degrees(lats)
    px,py = basemap_ax(dlons, dlats)
    # new basis
    exx,exy = basemap_ax.rotate_vector(numpy.ones(numpy.shape(lons)), numpy.zeros(numpy.shape(lons)), dlons, dlats)
    eyx,eyy = basemap_ax.rotate_vector(numpy.zeros(numpy.shape(lats)), numpy.ones(numpy.shape(lats)), dlons, dlats)

    Ttt, Tpt, Tpp = stresscalc.tensor(calc_thetas, calc_phis+lonshift, time_t)

    def plot_vector(v, x, y, scale, color, pivot):
        vx, vy = v*x*exx + v*y*eyx, v*x*exy + v*y*eyy
        basemap_ax.quiver(px, py,  vx,  vy,\
            lw=0., width=arrow_width, scale=scale, color=color, pivot=pivot, units='inches')
        basemap_ax.quiver(px, py, -vx, -vy,\
            lw=0., width=arrow_width, scale=scale, color=color, pivot=pivot, units='inches')

    def plot_vectors(vs, x, y):
        plot_vector(numpy.ma.masked_where(vs > 0, vs), x, y, scale, 'blue', 'tip')
        plot_vector(numpy.ma.masked_where(vs < 0, vs), x, y, scale, 'red', 'tail')
    
    if plot_norm_lat:
        plot_vectors(Ttt, 0, 1)
    if plot_norm_lon:
        plot_vectors(Tpp, 1, 0)
    if plot_shear:
        for diag_angle in [numpy.pi/4, 3*numpy.pi/4]:
            plot_vectors(-Tpt, numpy.cos(diag_angle), 1 - numpy.sin(diag_angle))

# ===============================================================================
# Global Functions showing dialog boxes given event
# ===============================================================================
def file_dir_dialog(parent, dialog_class, message="", style=wx.OPEN, action=None, **kw):
    fd = dialog_class(parent, message=message, style=style, **kw)
    wx.Yield()
    if (fd.ShowModal() == wx.ID_OK):
        action(fd.GetPath())
    fd.Destroy()

def file_dialog(parent, message="", style=wx.OPEN, action=None, **kw):
    file_dir_dialog(parent, wx.FileDialog, message, style, action, **kw)

def dir_dialog(parent, message="", style=wx.OPEN, action=None, **kw):
    file_dir_dialog(parent, wx.DirDialog, message, style, action, **kw)

def error_dialog(parent, e, title=u'Error'):
    d = wx.MessageDialog(parent, e, title, style=wx.ICON_ERROR|wx.OK)
    d.ShowModal()

# puts dialogs windows into layout?
def into_hbox(f):
    def f1(s, sz):
        # arranges visual elements into vert/hor line
        h = wx.BoxSizer(orient=wx.HORIZONTAL)
        f(s, h)
        sz.Add(h)
    return f1

# ===============================================================================
# Class, used on most panels
# ===============================================================================
class WrapStaticText(wx.StaticText):
    """
    Constrains number of characters in a line in the GUI to less than 58
    """
    def __init__(self, *args, **kw):
        super(WrapStaticText, self).__init__(*args, **kw)
        self._label = self.GetLabel()
        self._rewrap()
        wx.EVT_SIZE(self, self.change_size)
    def _rewrap(self):
        w = self.GetSize().width
        self.SetLabel(self._label)
        if w > 50:
            self.Wrap(w)
    def change_size(self, evt):
        self.Unbind(wx.EVT_SIZE)
        self._rewrap()
        self.Bind(wx.EVT_SIZE, self.change_size)

# ===============================================================================
# Class & related Functions for ComboBox (dropdown choice bar) implementation
# ===============================================================================
class ComboBox2(wx.ComboBox):
    """
    Custom implementation of wx.ComboBox
    """
    def __init__(self, parent, id=-1, value='',
        pos=wx.DefaultPosition, size=wx.DefaultSize,
        choices=[], style=0, validator=wx.DefaultValidator,
        name=wx.ChoiceNameStr):
        self.__choice_map = dict([ (c,d) for c,d in choices ])
        self.__reverse_map = dict([ (d,c) for c,d in choices ])
        super(ComboBox2, self).__init__(parent, id=id, value=self.__choice_map[value],
            pos=pos, size=size, choices=[ d for c,d in choices ],
            style=style, validator=validator, name=name)
    
    def GetValue(self):
        return self.__reverse_map[super(ComboBox2, self).GetValue()]
    
    def SetValue(self, val):
        super(ComboBox2, self).SetValue(self.__choice_map[val])

# adds labels to GUI from the parameters dictionary
def add_parameters_to_sizer(parent, sz, parameters_d):
    parameters = {}
    for p, d in parameters_d:
        sz.Add(wx.StaticText(parent, label=d), flag=wx.ALIGN_CENTER_VERTICAL)
        parameters[p] = wx.TextCtrl(parent, style=wx.TE_PROCESS_ENTER)
        sz.Add(parameters[p], flag=wx.EXPAND|wx.ALL)
    return parameters

# creates an instance of ComboBox2 in the GUI 
def add_combobox2_to_sizer(parent, sz, parameter, description, choices):
    parameters = {}
    sz.Add(wx.StaticText(parent, label=description), flag=wx.ALIGN_CENTER_VERTICAL)
    parameters[parameter] = ComboBox2(parent,
        value=parent.sc.parameters.get(parameter),
        choices=choices,
        style=wx.CB_DROPDOWN | wx.CB_READONLY)
    sz.Add(parameters[parameter])
    return parameters

# adds wx.Checkbox objects to GUI labeled with parameters
def add_checkboxes_to_sizer(parent, sz, parameters_d):
    parameters = {}
    for p, d in parameters_d:
        parameters[p] = wx.CheckBox(parent, label=d)
        sz.Add(parameters[p], flag=wx.ALIGN_CENTER_VERTICAL)
    return parameters

# ===============================================================================
# Class & Related Functions for RadioBox
# ===============================================================================
class RadioBox2(wx.Control):
    """
    Custom implementation of wx.RadioBox
    """
    def __init__(self, parent, id=-1,
        pos=wx.DefaultPosition, size=wx.DefaultSize,
        choices=[], value=None, style=0, validator=wx.DefaultValidator,
        name=wx.RadioBoxNameStr):
        self.__choice_map = dict([ (c,d) for c,d in choices ])
        super(RadioBox2, self).__init__(parent, id=id,
            pos=pos, size=size, style=style,
            validator=validator, name=name)
        sz = wx.BoxSizer(orient=wx.VERTICAL)
        self.__radiobuttons = {}
        c, d = choices[0]
        self.__radiobuttons[c] = wx.RadioButton(self, label=d, style=wx.RB_GROUP)
        for c, d in choices[1:]:
            self.__radiobuttons[c] = wx.RadioButton(self, label=d)
            if c == value:
                self.__radiobuttons[c].SetValue(True)
        for b in self.__radiobuttons.values():
            b.Bind(wx.EVT_RADIOBUTTON, self._send_radiobox_event)
        for c, d in choices:
            sz.Add(self.__radiobuttons[c])
        self.SetMinSize((20, 40))
        self.SetSizer(sz)
        self.Layout()
        self.Fit()

    def GetValue(self):
        for c, b in self.__radiobuttons.items():
            if b.GetValue():
                return c
        return None

    def _send_radiobox_event(self, evt):
        e = wx.PyEvent(self.GetId(), wx.wxEVT_COMMAND_RADIOBOX_SELECTED)
        self.value = self.GetValue()
        self.GetEventHandler().ProcessEvent(e)

    def SetValue(self, val):
        self.__radiobuttons[val].SetValue(True)


#adds an instances of RadioBox2 to the GUI, labeled with given parameters
def add_radiobox2_to_sizer(parent, sz, parameter, description, choices):
    parameters = {}
    sz.Add(wx.StaticText(parent, label=description))
    parameters[parameter] = RadioBox2(parent, choices=choices)
    sz.Add(parameters[parameter], flag=wx.EXPAND|wx.ALL)
    return parameters

#adds given paramters as static text to the GUI
def add_static_texts(parent, sz, parameters_d):
    sts = [ wx.StaticText(parent, label=d, style=wx.TE_PROCESS_ENTER) for p, d in parameters_d ]
    for st in sts:
        sz.Add(st, flag=wx.ALIGN_CENTER)
    return sts

def add_table_header(parent, sz, parameters_d):
    sts = [ wx.StaticText(parent, label=d[0], style=wx.TE_PROCESS_ENTER) for p, d in parameters_d ]
    for st in sts:
        sz.Add(st, flag=wx.ALIGN_CENTER)
    return sts

#takes a dictionary of parameters and adds it to a wx.TextCtrl object
def add_text_ctrls(parent, sz, parameters_d, rows = 1, point=False):
    parameters = {}
    #print parameters_d
    if point:
        for i in range(rows):
            for p, d in parameters_d:
                if i == 0:
                    parameters[p] = d
                text = wx.TextCtrl(parent, style = wx.TE_PROCESS_ENTER)
                parameters[p].append(text)
                sz.Add(text, flag=wx.ALL|wx.EXPAND)
        return parameters
    else:
        for p, d in parameters_d:
            parameters[p] = wx.TextCtrl(parent, style = wx.TE_PROCESS_ENTER)
            sz.Add(parameters[p], flag=wx.ALL|wx.EXPAND)
        return parameters

# ==================================================================================
# MAIN GUI INTERFACE: TABS, PANELS, PLOTS
# ==================================================================================

# ===============================================================================
# SUPERCLASS
# ===============================================================================
class SatPanel(wx.Panel):
    """
    Class that serves as the superclass of all panels of GUI.
    Having all tabs share a SatelliteCalculation object under superclass SatPanel
    allows information to be passed from one panel to another. 
    """
    def __init__(self, *args, **kw):
        self.sc = kw['satellite_calculation']
        del kw['satellite_calculation']
        # why are you removing the attribute?
        super(SatPanel, self).__init__(*args, **kw)
        # super(Class, self).method(arg)
        self.parameters = {}
    def bind_parameters(self):
        for k, p in self.parameters.items():
            f = self.mk_change_param(k)
            if isinstance(p, wx.TextCtrl):
                p.Bind(wx.EVT_KILL_FOCUS, f)
                p.Bind(wx.EVT_TEXT, f)
            elif isinstance(p, wx.CheckBox):
                p.Bind(wx.EVT_CHECKBOX, f)
            elif isinstance(p, wx.ComboBox):
                p.Bind(wx.EVT_COMBOBOX, f)
            elif isinstance(p, RadioBox2):
                p.Bind(wx.EVT_RADIOBOX, f)
            elif isinstance(p, list):
                pass

    def bind_list_parameter(self, param_name):
        '''
        @param - a parameter such as theta, phi which has as a value a list of text ctrls
        Parameters which have list of ctrls as values rather than just one ctrl, should call this instead. The 0th index is 
        just the label for all the ctrls
        '''
        for i in range(1, len(self.parameters[param_name])):
            f = self.mk_change_list_param(param_name, i)
            self.parameters[param_name][i].Bind(wx.EVT_TEXT, f)

    def mk_change_list_param(self,param_name, i ):
        def on_change(evt):
            self.sc.set_parameter(param_name, self.parameters[param_name][i].GetValue(), i)
        
        return on_change
    
    def mk_change_param(self, k, i=0):
        def on_change(evt):
            if (not isinstance(self.parameters[k], list)):
                self.sc.set_parameter(k, self.parameters[k].GetValue())
            else:
                self.sc.set_parameter(k, self.parameters[k][i].GetValue(), i)
        return on_change

    def update_parameters(self):
        for p, ctrl in self.parameters.items():
            try:
                if type(ctrl) is list:
                    for i in range(1,len(ctrl)):
                        ctrl[i].SetValue(self.sc.parameters[p][i - 1])
                else:
                    if isinstance(ctrl, wx.CheckBox):
                        if self.sc.parameters[p] == 'True' or self.sc.parameters[p] == '1' or self.sc.parameters[p]:
                            ctrl.SetValue(True)
                        else:
                            ctrl.SetValue(False)
                    else:
                        ctrl.SetValue(self.sc.parameters[p])
            except KeyError:
                print str(KeyError)
    def get_panel_param(self, p):
        return self.parameters[p]


# ===============================================================================
# SATELLITE TAB
# ===============================================================================
class SatelliteLayersPanel(SatPanel):
    """
    Defines the satellite layers panel of the GUI
    """
    def __init__(self, *args, **kw):
        super(SatelliteLayersPanel, self).__init__(*args, **kw)

        sz = wx.BoxSizer(orient=wx.VERTICAL)

        filler = wx.BoxSizer(wx.HORIZONTAL)
        filler.AddSpacer(15)

        top = wx.BoxSizer(orient=wx.VERTICAL)

        bp = wx.BoxSizer(orient=wx.HORIZONTAL)
        load_b = wx.Button(self, label=u'Load from file')
        save_b = wx.Button(self, label=u'Save to file')
        bp.Add(load_b, 1, wx.ALL|wx.EXPAND, 3)
        bp.Add(save_b, 1, wx.ALL|wx.EXPAND, 3)

        # satellite parameters
        # FlexGridSizer organizes visual elements into grid layout
        sp = wx.FlexGridSizer(1,2)
        self.parameters = add_parameters_to_sizer(self, sp, self.sc.satellite_vars)
        # layers parameters
        lp = wx.FlexGridSizer(1, len(self.sc.layer_vars_d))
        add_static_texts(self, lp, self.sc.layer_vars_d)
        lv = []
        for l, v in self.sc.satlayers_d:
            for p, d in self.sc.layer_vars_d:
                #if p == 'YOUNG':
                #    lv.append(('LAME_MU_%d' % l, ''))
                #if p == 'POISSON':
                #    lv.append(('LAME_LAMBDA_%d' % l, ''))
                lv.append(("%s_%d" % (p, l), ''))
        self.parameters.update(add_text_ctrls(self, lp, lv))
        self.update_parameters()
        self.bind_parameters()
        for l, v in self.sc.satlayers_d:
            self.parameters["LAYER_ID_%d" % l].SetEditable(True)
        #for l, v in self.sc.satlayers_d:
            #self.parameters["TENSILE_STR_%d" % l].SetValue('0')
            #self.parameters["TENSILE_STR_%d" % l].Disable()
        # end

        top.Add(bp, 0, wx.ALL|wx.EXPAND)
        top.Add(filler)
        top.Add(sp)

        sz.Add(top)
        sz.Add(filler)
        sz.Add(lp)
        
        sz.Add(wx.StaticText(self, label=u'ASSUMPTIONS: '))
        sz.Add(wx.StaticText(self, label=u'This model makes several assumptions when calculating stresses.'))
        sz.Add(wx.StaticText(self, label=u'The body is assumed to be composed of four layers, with the third layer being a liquid ocean.'))
        sz.Add(wx.StaticText(self, label=u'It is assumed to behave in a viscoelastic manner.'))
        sz.Add(wx.StaticText(self, label=u'Each layer is considered to be homogenous throughout, with no differences in density or thickness based on location, but decreasing in mass out from the core.'))
        sz.Add(wx.StaticText(self, label=u'The Polar Wander stress assumes that the body is in a circular, zero-inclination, synchronous orbit.'))
        sz.Add(wx.StaticText(self, label=u'Polar Wander stress is calculated using an elastic model.'))
        sz.Add(wx.StaticText(self, label=u'The orbit is assumed to have an eccentricity of <0.25, and the primary\'s mass be at least 10 times the satellite\'s mass.'))
        
        self.SetSizer(sz)
        wx.EVT_BUTTON(self, load_b.GetId(), self.load)
        wx.EVT_BUTTON(self, save_b.GetId(), self.save)
    
    def load(self, evt):
        try:
            file_dialog(self,
                message=u"Load from satellite file",
                style=wx.OPEN,
                wildcard='Satellite files (*.satellite;*.sat)|*.satellite;*.sat',
                action=self.load_entries)
        except Exception, e:
            error_dialog(self, str(e), u'Satellite Error')
    
    def save(self, evt):
        file_dialog(self,
            message=u"Save to satellite file",
            style=wx.SAVE | wx.OVERWRITE_PROMPT,
            wildcard='Satellite files (*.satellite;*.sat)|*.satellite;*.sat',
            defaultFile='satellite.satellite',
            action=self.sc.save_satellite)

    def load_entries(self, filename):
        self.sc.load_satellite(filename)
        self.update_parameters()



# ===============================================================================
# STRESSES TAB
# ===============================================================================
class StressListPanel(SatPanel):
    """
    Defines the stresses panel of the GUI. Contains stress type selections and allows
    user to input their own love numbers for further calculations
    """
    def __init__(self, *args, **kw):
        super(StressListPanel, self).__init__(*args, **kw)

        filler = wx.BoxSizer(wx.HORIZONTAL)
        filler.AddSpacer(15)

        topsizer = wx.BoxSizer(wx.VERTICAL)
        othersz = wx.BoxSizer(wx.HORIZONTAL) #Does this have a purpose?
        
        sz = wx.BoxSizer(orient=wx.VERTICAL)

        topsizer.Add(WrapStaticText(self, label=
            u'Select the stress types to use in further computation, such as Love numbers, stress tensors, plotting of stress trajectories.'),
            0, wx.ALL|wx.EXPAND)
        topsizer.AddSpacer(10)

        sz.AddSpacer(23)
        
        # for Diurnal
        self.parameters = add_checkboxes_to_sizer(self, sz, [ ('Diurnal', 'Diurnal') ])
        sz.AddSpacer(8)
        
        # for NSR
        self.parameters.update(add_checkboxes_to_sizer(self, sz, 
            [ ('Nonsynchronous Rotation', 'Nonsynchronous Rotation') ]))

        sz.AddSpacer(8)

        sz.Add(wx.StaticText(self, label=u'To input custom Love numbers, use the format <Re> +/- <Im>j.'))
        sz.Add(wx.StaticText(self, label=u'Do not use scientific notation when inputting custom Love numbers.'))
        sz.Add(wx.StaticText(self, label=u'"3.0-1.0e-03j" should be written as "3.0-0.001j".'))

        sz.AddSpacer(8)
        
        # for Diurnal w/ Obliquity
        self.parameters.update(add_checkboxes_to_sizer(self, sz,
            [ ('Obliquity', 'Obliquity') ]))
        DiObliq_sz = wx.BoxSizer(wx.VERTICAL)
        # include arg of periapsis parameter for Diurnal w/ Obliquity
        peri_sz = wx.BoxSizer(orient=wx.HORIZONTAL)
        peri_sz.AddSpacer(28) 
        self.periapsis_label = wx.StaticText(self,
           label=u'Argument of Periapsis [°]  ')
        peri_sz.Add(self.periapsis_label, flag=wx.ALIGN_CENTER_VERTICAL)
        self.parameters.update(add_text_ctrls(self, peri_sz,
           [ ('periapsis_arg', 'periapsis_arg') ]))
        DiObliq_sz.Add(peri_sz)
        DiObliq_sz.AddSpacer(5)
        # inclue degree of obliquity for Diurnal w/ Obliquity
        obliq_sz = wx.BoxSizer(orient=wx.HORIZONTAL)
        obliq_sz.AddSpacer(30)
        self.obliq_label = wx.StaticText(self, label=u'Degree of Obliquity [°]  ')
        obliq_sz.Add(self.obliq_label, flag=wx.ALIGN_CENTER_HORIZONTAL)
        obliq_sz.Add(filler)
        self.parameters.update(add_text_ctrls(self, obliq_sz,
            [ ('obliquity', 'obliquity') ]))
        obliq_sz.AddSpacer(5)
        DiObliq_sz.Add(obliq_sz)

        sz.Add(DiObliq_sz)

        self.parameters.update(add_checkboxes_to_sizer(self, sz,
            [ ('Ice Shell Thickening', 'Ice Shell Thickening') ]))
        ISTParams_sz = wx.BoxSizer(wx.VERTICAL)
        # include ice thickness parameter for IST aka Ice Shell Thickening
        delta_tc_sz = wx.BoxSizer(orient=wx.HORIZONTAL)
        delta_tc_sz.AddSpacer(28)
        self.delta_label = wx.StaticText(self, label=u'Change in Thickness [km] ')
        delta_tc_sz.Add(self.delta_label, flag=wx.ALIGN_CENTER_VERTICAL)
        self.parameters.update(add_text_ctrls(self, delta_tc_sz, [ ('delta_tc', 'delta_tc') ]))
        ISTParams_sz.Add(delta_tc_sz)
        ISTParams_sz.AddSpacer(5)
        # include thermal diffusivity parameter for IST
        diff_sz = wx.BoxSizer(orient=wx.HORIZONTAL)
        diff_sz.AddSpacer(28)
        self.diffusivity_label = wx.StaticText(self, label=u'Thermal Diffusivity [m\u00b2/s]  ')
        diff_sz.Add(self.diffusivity_label, flag=wx.ALIGN_CENTER_VERTICAL)
        self.parameters.update(add_text_ctrls(self, diff_sz, [ ('diffusivity', 'diffusivity') ]))
        ISTParams_sz.Add(diff_sz)
        sz.Add(ISTParams_sz)
        
        
        
        self.parameters.update(add_checkboxes_to_sizer(self, sz, [ ('Polar Wander', 'Polar Wander') ]))
                                                       
        polarParams_sz = wx.BoxSizer(wx.VERTICAL)
        # include ice thickness parameter for IST aka Ice Shell Thickening


        polarlat_sz = wx.BoxSizer(orient=wx.HORIZONTAL)
        polarlat_sz.AddSpacer(28)
        self.lat_label = wx.StaticText(self, label=u'Initial Pole latitude [°]              ') #Not a very elegant spacing solution, and the boxes don't quite line up,
        #but it's the simplest one that I could find (and the only one that worked).
        polarlat_sz.Add(self.lat_label, flag=wx.ALIGN_CENTER_VERTICAL)
        polarlat_sz.Add(filler)
        self.parameters.update(add_text_ctrls(self, polarlat_sz, [ ('PWthetaRi', 'PWthetaRi') ]))
        polarParams_sz.Add(polarlat_sz)
        polarParams_sz.AddSpacer(5)
        
        polarlong_sz = wx.BoxSizer(orient=wx.HORIZONTAL)
        polarlong_sz.AddSpacer(28)
        self.long_label = wx.StaticText(self, label=u'Initial Pole longitude [°]           ')
        polarlong_sz.Add(self.long_label, flag=wx.ALIGN_CENTER_VERTICAL)
        polarlong_sz.Add(filler)
        self.parameters.update(add_text_ctrls(self, polarlong_sz, [ ('PWphiRi', 'PWphiRi') ]))
        polarParams_sz.Add(polarlong_sz)
        polarParams_sz.AddSpacer(5)

        polarlatfinal_sz = wx.BoxSizer(orient=wx.HORIZONTAL)
        polarlatfinal_sz.AddSpacer(28)
        self.latfinal_label = wx.StaticText(self, label=u'Final Pole Latitude [°]              ')
        polarlatfinal_sz.Add(self.latfinal_label, flag=wx.ALIGN_CENTER_VERTICAL)
        polarlatfinal_sz.Add(filler)
        self.parameters.update(add_text_ctrls(self, polarlatfinal_sz, [ ('PWthetaRf', 'PWthetaRf') ]))
        polarParams_sz.Add(polarlatfinal_sz)
        polarParams_sz.AddSpacer(5)

        polarlongfinal_sz = wx.BoxSizer(orient=wx.HORIZONTAL)
        polarlongfinal_sz.AddSpacer(28)
        self.longfinal_label = wx.StaticText(self, label=u'Final Pole Longitude [°]           ')
        polarlongfinal_sz.Add(self.longfinal_label, flag=wx.ALIGN_CENTER_VERTICAL)
        polarlongfinal_sz.Add(filler)
        self.parameters.update(add_text_ctrls(self, polarlongfinal_sz, [ ('PWphiRf', 'PWphiRf') ]))
        polarParams_sz.Add(polarlongfinal_sz)
        polarParams_sz.AddSpacer(5)

        polarlattidal_sz = wx.BoxSizer(orient=wx.HORIZONTAL)
        polarlattidal_sz.AddSpacer(28)
        self.tlat_label = wx.StaticText(self, label=u'Initial Tidal Bulge latitude [°]   ')
        polarlattidal_sz.Add(self.tlat_label, flag=wx.ALIGN_CENTER_VERTICAL)
        polarlattidal_sz.Add(filler)
        self.parameters.update(add_text_ctrls(self, polarlattidal_sz, [ ('PWthetaTi', 'PWthetaTi') ]))
        polarParams_sz.Add(polarlattidal_sz)
        polarParams_sz.AddSpacer(5)

        polarlongtidal_sz = wx.BoxSizer(orient=wx.HORIZONTAL)
        polarlongtidal_sz.AddSpacer(28)
        self.tlong_label = wx.StaticText(self, label=u'Initial Tidal Bulge longitude [°]')
        polarlongtidal_sz.Add(self.tlong_label, flag=wx.ALIGN_CENTER_VERTICAL)
        polarlongtidal_sz.Add(filler)
        self.parameters.update(add_text_ctrls(self, polarlongtidal_sz, [ ('PWphiTi', 'PWphiTi') ]))
        polarParams_sz.Add(polarlongtidal_sz)
        
    
        # include thermal diffusivity parameter for IST

        sz.Add(polarParams_sz)

        sz.AddSpacer(15)
        save_love_bt = wx.Button(self, label='Save Love numbers')
        wx.EVT_BUTTON(self, save_love_bt.GetId(), self.on_save_love)
        sz.Add(save_love_bt)

        ##### Create boxes for inputting love number #####
        ## todo: display calcuated love numbers in these boxes also ##
        grid = wx.FlexGridSizer(rows=4, cols=3, hgap=0, vgap=5)
        
        self.h2 = wx.StaticText(self, label=u'h\u2082')
        self.k2 = wx.StaticText(self, label=u'k\u2082')
        self.l2 = wx.StaticText(self, label=u'l\u2082')

        self.h2Diurn = wx.TextCtrl(self, wx.ID_ANY, '', style=wx.TE_PROCESS_ENTER)
        self.Bind(wx.EVT_TEXT, self.set_h2Diurn, self.h2Diurn)
        self.k2Diurn = wx.TextCtrl(self, wx.ID_ANY, '', style=wx.TE_PROCESS_ENTER)
        self.Bind(wx.EVT_TEXT, self.set_k2Diurn, self.k2Diurn)
        self.l2Diurn = wx.TextCtrl(self, wx.ID_ANY, '', style=wx.TE_PROCESS_ENTER)
        self.Bind(wx.EVT_TEXT, self.set_l2Diurn, self.l2Diurn)
        self.userDiurn = wx.CheckBox(self, wx.ID_ANY, label='Input Love Numbers')
        self.Bind(wx.EVT_CHECKBOX, self.useUserLove_diurn, self.userDiurn)

        self.h2NSR = wx.TextCtrl(self, wx.ID_ANY, '', style=wx.TE_PROCESS_ENTER)
        self.Bind(wx.EVT_TEXT, self.set_h2NSR, self.h2NSR)
        self.k2NSR = wx.TextCtrl(self, wx.ID_ANY, '', style=wx.TE_PROCESS_ENTER)
        self.Bind(wx.EVT_TEXT, self.set_k2NSR, self.k2NSR)
        self.l2NSR = wx.TextCtrl(self, wx.ID_ANY, '', style=wx.TE_PROCESS_ENTER)
        self.Bind(wx.EVT_TEXT, self.set_l2NSR, self.l2NSR)
        self.userNSR = wx.CheckBox(self, wx.ID_ANY, label='Input Love Numbers')
        self.Bind(wx.EVT_CHECKBOX, self.useUserLove_nsr, self.userNSR)
        
        grid.AddMany([
            (self.h2, 0, wx.ALL|wx.EXPAND), (self.k2, 0, wx.ALL|wx.EXPAND), (self.l2, 0, wx.ALL|wx.EXPAND), 
            (self.h2Diurn, 0, wx.ALL|wx.EXPAND), (self.k2Diurn, 0, wx.ALL|wx.EXPAND), (self.l2Diurn, 0, wx.ALL|wx.EXPAND),
            (self.h2NSR, 0, wx.ALL|wx.EXPAND), (self.k2NSR, 0, wx.ALL|wx.EXPAND), (self.l2NSR, 0, wx.ALL|wx.EXPAND)
            ])

        ck = wx.BoxSizer(wx.VERTICAL)
        ck.AddSpacer(23)
        ck.Add(self.userDiurn)
        ck.AddSpacer(8)
        ck.Add(self.userNSR)
        
        othersz.Add(sz, 5, wx.ALL|wx.EXPAND)
        othersz.Add(grid, 5, wx.ALL|wx.EXPAND)
        othersz.Add(ck, 10, wx.ALL|wx.EXPAND)

        topsizer.Add(othersz, wx.ALL|wx.EXPAND)
        self.SetSizer(topsizer)

        self.update_parameters()
        self.bind_parameters()

        self.parameters['Diurnal'].Bind(wx.EVT_CHECKBOX, self.on_set_diurn)

        self.parameters['Nonsynchronous Rotation'].Bind(wx.EVT_CHECKBOX, self.on_set_nsr)

        self.parameters['Ice Shell Thickening'].Bind(wx.EVT_CHECKBOX, self.on_set_ist)

        self.parameters['Obliquity'].Bind(wx.EVT_CHECKBOX, self.on_set_obliq)
    
        self.parameters['Polar Wander'].Bind(wx.EVT_CHECKBOX,self.on_set_polar)


    def disable_display_diurnlove(self):
        for widg in [self.h2, self.k2, self.l2,
                     self.h2Diurn, self.k2Diurn, self.l2Diurn,
                     self.userDiurn]:
            widg.Disable()

    def enable_display_diurnlove(self):
        for widg in [self.h2, self.k2, self.l2,
                     self.h2Diurn, self.k2Diurn, self.l2Diurn,
                     self.userDiurn]:
            widg.Enable()

    def disable_display_nsrlove(self):
        for widg in [self.h2, self.k2, self.l2,
                     self.h2NSR, self.k2NSR, self.l2NSR,
                     self.userNSR]:
            widg.Disable()

    def enable_display_nsrlove(self):
        for widg in [self.h2, self.k2, self.l2,
                     self.h2NSR, self.k2NSR, self.l2NSR,
                     self.userNSR]:
            widg.Enable()

    def disable_istparams(self):
        for e in [self.delta_label, self.parameters['delta_tc'],
                  self.diffusivity_label, self.parameters['diffusivity'] ]:
            e.Disable()



    def enable_istparams(self):
        """Don't yet enable diffusivity as it is only rleevant for the viscoelastic case."""
        for e in [self.delta_label, self.parameters['delta_tc'] ]:
            e.Enable()

    def disable_obliq(self):
        for e in [self.obliq_label, self.parameters['obliquity'],
               self.periapsis_label, self.parameters['periapsis_arg'] ]:
            e.Disable()
        
    def enable_obliq(self):
        for e in [self.obliq_label, self.parameters['obliquity'],
               self.periapsis_label, self.parameters['periapsis_arg'] ]:
            e.Enable()


    def enable_polar(self):
        for e in [self.lat_label, self.parameters['PWthetaRi'], self.long_label, self.parameters['PWphiRi']]:
            e.Enable()

    def disable_polar(self):
        for e in [self.lat_label, self.parameters['PWthetaRi'], self.long_label, self.parameters['PWphiRi']]:
            e.Disable()

    def on_set_diurn(self, evt):
        state = self.parameters['Diurnal'].GetValue()
        self.sc.set_parameter('Diurnal', state)
        if state:
            self.enable_display_diurnlove()
        else:
            self.disable_display_diurnlove()

    def on_set_nsr(self, evt):
        state = self.parameters['Nonsynchronous Rotation'].GetValue()
        self.sc.set_parameter('Nonsynchronous Rotation', state)
        if state:
            self.enable_display_nsrlove()
        else:
            self.disable_display_nsrlove()

    def on_set_ist(self, evt):
        s = self.parameters['Ice Shell Thickening'].GetValue()
        self.sc.set_parameter('Ice Shell Thickening', s)
        if s:
            self.enable_istparams()
        else:
            self.disable_istparams()

    def on_set_obliq(self, evt):
        name = 'Obliquity'
        s = self.parameters[name].GetValue()
        self.sc.set_parameter(name, s)
        if s:
            self.enable_obliq()
        else:
            self.disable_obliq()
    def on_set_polar(self,evt):
        s = self.parameters['Polar Wander'].GetValue()
        self.sc.set_parameter('Polar Wander', s)
        if s:
            self.enable_polar()
        else:
            self.disable_polar()

    def parse_complex(self, string):
        real, imag = re.split(r'[+-]', string)
        if imag.startswith('i') or imag.startswith('j'):
            return float(real), float(imag[1:])
        elif imag.endswith('i') or imag.endswith('j'):
            return float(real), float(imag[:-1])

    def useUserLove_diurn(self, evt):
        if self.userDiurn.GetValue():
            self.sc.stress_d['Diurnal'].useUser = True
        else:
            self.sc.stress_d['Diurnal'].useUser = False

    def useUserLove_nsr(self, evt):
        if self.userDiurn:
            self.sc.stress_d['Nonsynchronous Rotation'].useUser = True
        else:
            self.sc.stress_d['Nonsynchronous Rotation'].useUser = False

    def set_h2Diurn(self, evt):
        self.sc.stresses_changed = True
        self.sc.stress_d['Diurnal'].loveUser.update_h2(self.parse_complex(evt.GetString()))

    def set_k2Diurn(self, evt):
        self.sc.stresses_changed = True
        self.sc.stress_d['Diurnal'].loveUser.update_k2(self.parse_complex(evt.GetString()))

    def set_l2Diurn(self, evt):
        self.sc.stresses_changed = True
        self.sc.stress_d['Diurnal'].loveUser.update_l2(self.parse_complex(evt.GetString()))

    def set_h2NSR(self, evt):
        self.sc.stresses_changed = True
        self.sc.stress_d['Nonsynchronous Rotation'].loveUser.update_h2(fself.parse_complex(evt.GetString()))

    def set_k2NSR(self, evt):
        self.sc.stresses_changed = True
        self.sc.stress_d['Nonsynchronous Rotation'].loveUser.update_k2(self.parse_complex(evt.GetString()))

    def set_l2NSR(self, evt):
        self.sc.stresses_changed = True
        self.sc.stress_d['Nonsynchronous Rotation'].loveUser.update_l2(self.parse_complex(evt.GetString()))

    def on_save_love(self, evt):
        try:
            file_dialog(self,
                message=u"Save Love Numbers",
                style=wx.SAVE | wx.OVERWRITE_PROMPT,
                wildcard='Text files (*.txt)|*.txt',
                defaultFile='love.txt',
                action=self.sc.save_love)
        except LocalError, e:
            error_dialog(self, str(e), e.title)

# ===============================================================================
# POINT TAB
# ===============================================================================
class PointPanel(SatPanel):
    """
        Defines the point panel of the GUI
        """
    def params_grid(self, panel, params_d, defval, width=3, row = 1):
        pp = wx.FlexGridSizer(row, width)
        add_table_header(panel, pp, params_d)
        self.parameters.update(add_text_ctrls(panel, pp, params_d, rows = row, point = True))
        for p,d in params_d:
            self.bind_list_parameter(p)
            self.sc.parameters[p] = []
            for i in range(row):
                self.sc.parameters[p].append(defval)
        return pp
    
    
    def __init__(self, *args, **kw):
        super(PointPanel, self).__init__(*args, **kw)
        
        
        #change self.rows to change how many rows are displayed in the GUI
        self.rows = 20
        self.sc.set_parameter('point_rows',self.rows)
        
        #parameter name and their labels
        self.header1 = [('theta', [u'θ [°]']), ('phi', [u'φ [°]']), ('t', [u't [yrs]']), ('orbit', [u'orbital pos [°]'])]
        self.header2 = [("Ttt", [u'Stt [kPa]']), ("Tpt", [u'Spt [kPa]']), ("Tpp", [u'Spp [kPa]'])]
        self.header3 = [("s1", [u'σ1 [kPa]']), ("s3", [u'σ3 [kPa]']), ("a", [u'α [°]'])]
        
        sz = wx.BoxSizer(orient=wx.VERTICAL)
        
        sz.Add(WrapStaticText(self, label=
        u'This tab is for calculating the stress tensor at a location at the surface ' +\
        u'at a point in the orbit. It uses the Stresses tab to determine which ' +\
        u'stresses are being calculated.'), flag=wx.ALL|wx.EXPAND)

        sz.AddSpacer(20)
        self.fieldPanel = wx.scrolledpanel.ScrolledPanel(self,-1, size=(1000,400), style=wx.SIMPLE_BORDER)
        self.fieldPanel.SetupScrolling()

        rsz = wx.BoxSizer(orient=wx.HORIZONTAL)

        p2 = wx.BoxSizer(orient=wx.VERTICAL)
        cp = wx.BoxSizer(orient=wx.HORIZONTAL)
        p0 = wx.BoxSizer(orient=wx.VERTICAL)
        p0.Add(wx.StaticText(self.fieldPanel, label=u'Time/space location'), flag=wx.ALIGN_CENTER_HORIZONTAL)
        self.pp = self.params_grid(self.fieldPanel, self.header1, '0', width=4, row=self.rows)
        p0.Add(self.pp)
        cp.Add(p0)
        p1 = wx.BoxSizer(orient=wx.VERTICAL)
        p1.Add(wx.StaticText(self.fieldPanel, label=u'Stress Tensor at a point'), flag=wx.ALIGN_CENTER_HORIZONTAL)
        self.tp = self.params_grid(self.fieldPanel,self.header2, '', row = self.rows)
        p1.Add(self.tp, 1, wx.ALL|wx.EXPAND)
        cp.AddSpacer(15)
        cp.Add(p1)
        p3 = wx.BoxSizer(orient=wx.VERTICAL)
        p3.Add(wx.StaticText(self.fieldPanel, label=u'principal Components'), flag=wx.ALIGN_CENTER_HORIZONTAL)
        self.sp = self.params_grid(self.fieldPanel,self.header3, '', row = self.rows)
        p3.Add(self.sp, 1, wx.ALL|wx.EXPAND)
        cp.Add(p3)
        p2.Add(cp)

        rsz.Add(p2)
        self.fieldPanel.SetSizer(rsz)
        sz.Add(self.fieldPanel)

        bp = wx.BoxSizer(orient=wx.HORIZONTAL)
        self.spin_value = self.rows
        self.row_ctrl = wx.SpinCtrl(self, min = 1, value = str(self.rows), style=wx.TE_PROCESS_ENTER)

        self.save_b = wx.Button(self, label=u'Save to File')
        self.b = wx.Button(self, label=u'Calculate Stress')
        self.load_b = wx.Button(self, label=u'Load from file')
        bp.Add(self.b, 1, wx.ALL|wx.EXPAND, 3)
        bp.Add(self.load_b, 1, wx.ALL|wx.EXPAND, 3)
        bp.Add(self.save_b, 1, wx.ALL|wx.EXPAND, 3)

        bp.Add(WrapStaticText(self, label=u'Rows: '), flag = wx.ALIGN_CENTER_VERTICAL)
        bp.Add(self.row_ctrl)
        sz.Add(bp)
     

        sz.AddSpacer(15)

        self.SetSizer(sz)

        self.row_ctrl.Bind(wx.EVT_SPINCTRL, self.spinCtrl)
        self.row_ctrl.Bind(wx.EVT_TEXT, self.spinCtrl)
        #self.row_ctrl.Bind(wx.EVT_SPIN_DOWN, lambda evt, szr = pp: self.spin_down(evt, szr))
        # Here we bind the load and save buttons to the respective events
        wx.EVT_BUTTON(self, self.b.GetId(), self.on_calc)
        self.load_b.Bind(wx.EVT_BUTTON, self.load)
        self.save_b.Bind(wx.EVT_BUTTON, self.save)
        self.update_parameters()
        self.bind_parameters()
        self.updating = False
        #print self.parameters
        for i in range(1, self.rows + 1):
            self.parameters['orbit'][i].Bind(wx.EVT_KILL_FOCUS, lambda evt, row = i: self.on_orbit_update(evt, row))
            self.parameters['orbit'][i].Bind(wx.EVT_TEXT, lambda evt, row = i: self.on_orbit_update(evt, row))
            self.parameters['t'][i].Bind(wx.EVT_KILL_FOCUS, lambda evt, row = i: self.on_t_update(evt, row))
            self.parameters['t'][i].Bind(wx.EVT_TEXT, lambda evt, row = i: self.on_t_update(evt, row))


    #updates the orbit text ctrls when t is changed
    def on_t_update(self, evt, row = 1):
        self.updating = True
        try:
            self.sc.set_parameter('t', self.parameters['t'][row].GetValue(), point = row)
            sat = self.sc.get_satellite()
            o = str(float(self.sc.parameters['t'][row - 1])/sat.orbit_period()*360.0*seconds_in_year)
            self.parameters['orbit'][row].SetValue(o)
            self.sc.set_parameter('orbit', o, point = row)
        except:
            traceback.print_exc()
        self.updating = False
    
    #updates the t text ctrls when orbital position is changed
    def on_orbit_update(self, evt, row = 1):
        self.updating = True
        try:
            self.sc.set_parameter('orbit', self.parameters['orbit'][row].GetValue(), point = row)
            sat = self.sc.get_satellite()
            t = str(float(self.sc.parameters['orbit'][row - 1])/360.0*sat.orbit_period()/seconds_in_year)
            self.parameters['t'][row].SetValue(t)
            self.sc.set_parameter('t', t, point = row)
        except:
            traceback.print_exc()
        self.updating = False
    
    def on_calc(self, evt):
        try:
            self.b.SetFocus()
            self.sc.calc_tensor(self.rows)
            self.update_parameters()
        except LocalError, e:
            error_dialog(self, str(e), e.title)
    
    #These functions were meant to handle events generated by the spin control used to change number of points to calculate
    def spinCtrl(self, evt):
        spin_value = evt.GetEventObject().GetValue()
        if spin_value == '':
            spin_value = 1
        
        if (int(spin_value) > self.rows):
            self.onUp(int(spin_value))
        else:
            self.spin_down(int(spin_value))
    
    def onUp(self, spin_value):
        self.pp.SetRows(spin_value)
        self.tp.SetRows(spin_value)
        self.sp.SetRows(spin_value)
        for i in range(spin_value-self.rows):
            self.add_row(self.fieldPanel, self.pp, self.header1, '0')
            self.add_row(self.fieldPanel,self.tp, self.header2, '')
            self.add_row(self.fieldPanel,self.sp, self.header3, '')
        self.rows = spin_value

        self.fieldPanel.Layout()
        self.Layout()
        self.update_parameters()
        self.fieldPanel.SetupScrolling()
        self.sc.set_parameter('point_rows',self.rows)
        for p,d in self.header1+self.header2+self.header3:
            self.bind_list_parameter(p)

    def add_row(self, panel, sz, params_d, defaultval):
        for p,d in params_d:
            text = wx.TextCtrl(self.fieldPanel, style = wx.TE_PROCESS_ENTER)
            sz.Add(text, flag=wx.ALL|wx.EXPAND)
            self.parameters[p].append(text)
            self.sc.parameters[p].append(defaultval)


    def spin_down(self, spin_value):
    	self.pp.SetRows(spin_value)
        self.tp.SetRows(spin_value)
        self.sp.SetRows(spin_value)
        for i in range(self.rows - spin_value):
            for p,d in self.header1+self.header2+self.header3:
                self.parameters[p][-1].Destroy()
                del self.parameters[p][-1]
                del self.sc.parameters[p][-1]
        self.rows = spin_value
        self.sc.set_parameter('point_rows',self.rows)
        self.fieldPanel.Layout()


    def load(self, evt):
        try:
            file_dialog(self,
                        message=u"Load from CSV file",
                        style=wx.OPEN,
                        wildcard='CSV files (*.csv)|*.csv',
                        action=self.load_entries)
        except Exception, e:
            traceback.print_exc()

    def set_num_rows(self,num_rows):
        self.pp.SetRows(num_rows)
        self.sp.SetRows(num_rows)
        self.tp.SetRows(num_rows)
        if (num_rows > self.rows):
            for j in range(num_rows-self.rows):
                self.add_row(self.fieldPanel,self.pp, self.header1, '0')
                self.add_row(self.fieldPanel,self.tp, self.header2, '')
                self.add_row(self.fieldPanel,self.sp, self.header3, '')
            self.update_parameters()
        else:
            for j in range(self.rows-num_rows):
                for p,d in self.header1+self.header2+self.header3:
                    self.parameters[p][-1].Destroy()		
                    del self.parameters[p][-1]		
                    del self.sc.parameters[p][-1]
        self.rows = num_rows
        self.row_ctrl.SetValue(num_rows)		
        self.spin_value = num_rows
        self.sc.set_parameter('point_rows',self.rows)
        self.fieldPanel.Layout()
        self.fieldPanel.SetupScrolling()
        
    def load_entries(self, filename):
        f = open(filename)
        csvreader = csv.reader(f)
        coord = csvreader.next()  #Skip headers
        data = list(csvreader)
        self.set_num_rows(len(data))
        
        try:
            keys = ['theta', 'phi', 't', 'orbit']
            
            for i,coord in enumerate(data):
                
                for key in keys:
                    val = coord[keys.index(key)]
                    self.parameters[key][i+1].SetValue(val)
                    self.sc.set_parameter(key, val, point = i+1)
        
        except:
            traceback.print_exc()
        finally:
            f.close()
            self.fieldPanel.Layout()
            self.fieldPanel.SetupScrolling()
            self.Layout()

    
    #opens save dialog
    def save(self, evt):
        file_dialog(self,
                    message=u"Save to CSV file",
                    style=wx.SAVE,
                    wildcard='CSV files (*.csv)|*.csv',
                    defaultFile='untitled.csv',
                    action=self.save_pointcalc)
    
    #parses text ctrls and writes to csv
    def save_pointcalc(self, filename=None):
        tmp = False
        if not filename:
            filename = os.tempnam(None, 'csv')
            tmp = True
        f = open(filename, 'wb')
        writer = csv.writer(f)
        headers = [u'theta [degrees]', 'phi [degrees]', 't [yrs]', 'orbital pos [degrees]', \
                   'Stt [kPa]', 'Spt [kPa]', 'Spp [kPa]', \
                   'sigma1 [kPa]', 'sigma3 [kPa]', 'alpha [degrees]'] 
        writer.writerow(headers)
        keys = ['theta', 'phi', 't', 'orbit',\
        "Ttt", "Tpt", "Tpp", \
        "s1", "s3", "a"]
        for i in range(self.rows):
            row = [self.sc.parameters[key][i] for key in keys]
            writer.writerow(row)
        f.close()

# ===============================================================================
# GRID TAB
# ===============================================================================
class GridCalcPanel(SatPanel):
    """
    Defines the grid panel of the GUI
    """
    def __init__(self, *args, **kw):
        super(GridCalcPanel, self).__init__(*args, **kw)

        sz = wx.BoxSizer(orient=wx.VERTICAL)

        grid_id_p = wx.BoxSizer(orient=wx.HORIZONTAL)
        self.parameters = add_parameters_to_sizer(self, grid_id_p, [('GRID_ID', u"Grid ID")])

        sb = wx.Button(self, label=u"Save grid")
        lb = wx.Button(self, label=u"Load grid")
        
        gmcp = wx.FlexGridSizer(0, len(self.sc.grid_vars_d) + 1)
        # grid points
        add_static_texts(self, gmcp, [('','')] + self.sc.grid_vars_d)
        for p, d in self.sc.grid_parameters_d[:2]:
            gmcp.Add(wx.StaticText(self, label=d))
            self.parameters.update(add_text_ctrls(self, gmcp, [ ("%s_%s" % (p,v), '') for v, dv in self.sc.grid_vars_d ]))
        for i in range(4):
            gmcp.AddSpacer(20)
        # orbital
        self.orbit_labels = add_static_texts(self, gmcp, [('',''), ('',u'Minimum'), ('',u'Maximum'), ('',u'Number of increments')])
        p, d = self.sc.grid_parameters_d[3]
        self.orbit_labels.append(wx.StaticText(self, label=d))
        gmcp.Add(self.orbit_labels[-1])
        self.parameters.update(
            add_text_ctrls(self, gmcp, [('%s_%s' % (p,v), '') for v,d1 in self.sc.grid_vars_d ]))
        # nsr time
        for i in range(4):
            gmcp.AddSpacer(20)
        self.nsr_labels = add_static_texts(self, gmcp,
            [('', ''), ('', u'Start Time [yrs]'), ('', u'End Time [yrs]'), ('', u'Number of increments')])
        self.nsr_labels.append(wx.StaticText(self, label=u'Amount of NSR build up'))
        gmcp.Add(self.nsr_labels[-1])
        self.parameters.update(
            add_text_ctrls(self, gmcp, [ ('TIME_MIN', ''), ('nsr_time', ''), ('TIME_NUM', '') ]))
        # Polar Wander
        for i in range(4):
            gmcp.AddSpacer(20)
        self.pw_labels = add_static_texts(self, gmcp,
            [('',''), ('', u'Final Pole Latitude [°]'), ('',u'Final Pole Longitude [°]'), ('',u'Number of increments')])
        self.pw_labels.append(wx.StaticText(self, label=u'Final Pole Location'))
        gmcp.Add(self.pw_labels[-1])
        self.parameters.update(
            add_text_ctrls(self, gmcp, [ ('FINAL_LAT', ''), ('FINAL_LONG', ''), ('NUM_INCREMENTS', '') ]))
        self.parameters['nsr_time'].SetMinSize((250, 10))
        top = wx.BoxSizer(orient=wx.HORIZONTAL)
        top.Add(grid_id_p)
        top.AddSpacer(6)
        top.Add(lb)
        top.AddSpacer(6)
        top.Add(sb)

        sz.Add(top)
        sz.AddSpacer(15)
        sz.Add(gmcp)
        sz.AddSpacer(15)
        sz.Add(wx.StaticText(self, label = u'Note: Number of latitude and longitude grid points must be equal'))

        self.SetSizer(sz)

        self.update_parameters()
        self.bind_parameters()
    
        self.updating_range = False

        wx.EVT_BUTTON(self, sb.GetId(), self.save)
        wx.EVT_BUTTON(self, lb.GetId(), self.load)

    def enable_nsr(self):
        for p in ['TIME_MIN', 'nsr_time', 'TIME_NUM']:
            self.parameters[p].Enable()
        for sts in self.nsr_labels:
            sts.Enable()

    def disable_nsr(self):
        for p in ['TIME_MIN', 'nsr_time', 'TIME_NUM']:
            self.parameters[p].Disable()
        for sts in self.nsr_labels:
            sts.Disable()

    def enable_orbit(self):
        for p in ['ORBIT_MIN', 'ORBIT_MAX', 'ORBIT_NUM']:
            self.parameters[p].Enable()
        for sts in self.orbit_labels:
            sts.Enable()

    def disable_orbit(self):
        for p in ['ORBIT_MIN', 'ORBIT_MAX', 'ORBIT_NUM']:
            self.parameters[p].Disable()
        for sts in self.orbit_labels:
            sts.Disable()

    def enable_pw(self):
        for p in ['FINAL_LAT', 'FINAL_LONG', 'NUM_INCREMENTS']:
            self.parameters[p].Enable()
        for sts in self.pw_labels:
            sts.Enable()

    def disable_pw(self):
        for p in ['FINAL_LAT', 'FINAL_LONG', 'NUM_INCREMENTS']:
            self.parameters[p].Disable()
        for sts in self.pw_labels:
            sts.Disable()

    def update_parameters(self):
        super(GridCalcPanel, self).update_parameters()
        if self.sc.parameters.get('Nonsynchronous Rotation', False):
            self.enable_nsr()
        else:
            self.disable_nsr()
        if self.sc.parameters.get('Diurnal', False) or \
                self.sc.parameters.get('Obliquity', False):
            self.enable_orbit()
        else:
            self.disable_orbit()
        if self.sc.parameters.get('Polar Wander', False):
            self.enable_pw()
        else:
            self.disable_pw()
        for p in [ "%s_%s" % (p, v)
                for p,pd in self.sc.grid_parameters_d
                for v, vd in self.sc.grid_vars_d ]:
            if self.sc.parameters.get(p) is None:
                if p in self.parameters:
                    self.parameters[p].SetValue('')

    def load_grid(self, filename):
        self.sc.load_grid(filename)
        self.update_parameters()

    def save(self, evt):
        try:
            file_dialog(self,
                message=u"Save to grid file",
                style=wx.SAVE | wx.OVERWRITE_PROMPT,
                wildcard=u'Grid files (*.grid)|*.grid',
                defaultFile=self.sc.parameters['GRID_ID'] + '.grid',
                action=self.sc.save_grid)
        except KeyError, e:
            error_dialog(self, str(e) + ' not defined', 'Grid Error')
        except LocalError, e:
            error_dialog(self, str(e), e.title)

    def load(self, evt):
        try:
            file_dialog(self,
                message=u"Load from grid file",
                style=wx.OPEN,
                wildcard=u'Grid files (*.grid)|*.grid',
                action=self.load_grid)
        except LocalError, e:
            error_dialog(self, str(e), e.title)

# ===============================================================================
# CYCLOID TAB
# ===============================================================================

class CycloidsPanel(SatPanel):
    """
    Defines the cycloids panel of the GUI

    NTS: Should restrict decimal places at some pt

    """
    def __init__(self, *args, **kw):
        super(CycloidsPanel, self).__init__(*args, **kw)
        self.cyc = None
        self.textCtrls = {} #keys are the name of the fields (YIELD,etc) and values are the textCtrl objects for those fields.
        # initialize sizers
        sz = wx.BoxSizer(wx.VERTICAL)
        gridSizer    = wx.FlexGridSizer(rows=7, cols=2, hgap=5, vgap=0)
        
        dirSizer = wx.BoxSizer(wx.HORIZONTAL)
        buttonSizer = wx.BoxSizer(wx.HORIZONTAL)
        filler = wx.BoxSizer(wx.HORIZONTAL)
        varyvSizer = wx.BoxSizer(wx.HORIZONTAL)
        # whould eventually replace with add_combobox2_to_sizer()
        # create combobox that chooses (initial?) direction
        which_dir = wx.StaticText(self, wx.ID_ANY, 'Propagation Direction: ')
        dirSizer.Add(which_dir, 0, wx.ALL|wx.ALIGN_CENTER_VERTICAL, 0)
        all_dir = ['East', 'West']
        self.start_dir = wx.ComboBox(self, size=(100, 50) ,choices=all_dir, style=wx.CB_DROPDOWN|wx.CB_READONLY)
        # bind
        self.Bind(wx.EVT_COMBOBOX, self.EvtSetDir, self.start_dir)
        self.parameters['STARTING_DIRECTION'] = self.start_dir


        # create load/save buttons
        save_bt = wx.Button(self, label='Save to file')
        save_bt.Bind(wx.EVT_BUTTON, self.on_save_cyclparams)
        load_bt = wx.Button(self, label='Load from file')
        load_bt.Bind(wx.EVT_BUTTON, self.on_load_cyclparams)
        buttonSizer.Add(load_bt, wx.ALIGN_CENTER, 10)
        buttonSizer.AddSpacer(5)
        buttonSizer.Add(save_bt, wx.ALIGN_CENTER)


        self.vary = wx.CheckBox(self, wx.ID_ANY, 'Vary Velocity   k = ')
        self.Bind(wx.EVT_CHECKBOX, self.EvtSetVary, self.vary)
        self.parameters['VARY_VELOCITY'] = self.vary
        
        self.constant = wx.TextCtrl(self, wx.ID_ANY, '0', style=wx.TE_PROCESS_ENTER)
        self.Bind(wx.EVT_TEXT, self.EvtSetConstant, self.constant)
        self.constant.Disable()
        self.parameters['k'] = self.constant


        

        self.use_multiple = wx.CheckBox(self, wx.ID_ANY, 'Use loaded CSV file')
        self.Bind(wx.EVT_CHECKBOX, self.EvtSetUseMultiple, self.use_multiple)
        self.use_multiple.Disable()
        self.parameters['to_plot_many_cycloids'] = self.use_multiple

        varyvSizer.Add(self.vary, 0, wx.ALL|wx.ALIGN_CENTER_VERTICAL)
        varyvSizer.Add(self.constant, 0, wx.ALL|wx.ALIGN_CENTER_VERTICAL)
        
        # add widgets into grid
        # Set the TextCtrl to expand on resize
        
        
        fieldsToAdd = [('YIELD', 'Yield (Threshold) [kPa]: '),('PROPAGATION_STRENGTH','Propagation Strength [kPa]: '),('PROPAGATION_SPEED','Propagation Speed [m/s]: '), ('STARTING_LONGITUDE', 'Starting Longitude: '), ('STARTING_LATITUDE', 'Starting Latitude: ')]

        self.textCtrls.update(self.add_text_control(gridSizer, fieldsToAdd ))
     
     
        gridSizer.Add(dirSizer)
        gridSizer.Add(self.start_dir)
        gridSizer.Add(varyvSizer)
        many_params = wx.Button(self, label='Load Multiple Cycloid Parameters')
        wx.EVT_BUTTON(self, many_params.GetId(), self.load_many)

        # add to overarching sizer sz
        
        sz.Add(WrapStaticText(self,
            label=u'This tab calculates cycloids through combined diurnal and NSR stresses. Cycloids ' +
            u'are arcuate lineaments found on the surface of Europa. ' +
            u'They can be modeled and plotted on the following ' +
            u'Plot tab. The Yield Strength is the threshold that initiates fracture in the ice. ' +
            u'This fracture will propagate as long as the strength is below this threshold and greater than the ' +
            u'Propagation Strength. The Propagation Speed is usually <10 m/s. ' +
            u'For further information on cycloids see the Help menu.'),
            flag=wx.ALL|wx.EXPAND)
            #sz.Add(filler)
        
        sz.Add(buttonSizer, 0, wx.ALL, 5)
        #sz.Add(filler2)
        sz.Add(gridSizer, 0, wx.ALL|wx.EXPAND, 5)
        sz.Add(self.use_multiple,0, wx.ALL|wx.EXPAND, 5)
        sz.Add(many_params)
        self.SetSizer(sz)
        sz.Fit(self)
    
    def add_text_control(self,  sz, parameters_d):
        txtCtrls = {}
        for p, d in parameters_d:
            sz.Add(wx.StaticText(self, label=d), flag=wx.ALIGN_CENTER_VERTICAL)
            txtCtrlObj = wx.TextCtrl(self, -1,name=p)
            txtCtrlObj.Bind(wx.EVT_CHAR,self.OnChar)
            txtCtrlObj.Bind(wx.EVT_TEXT, self.OnText)
            txtCtrls[p] = txtCtrlObj
            sz.Add(txtCtrlObj, flag=wx.EXPAND|wx.ALL)
            self.parameters[p] = txtCtrlObj
        return txtCtrls
    def OnChar(self,event):
        charEntered= event.GetKeyCode()
        if (charEntered >= 48 and charEntered <= 57) or charEntered == 8 or charEntered == 9 or charEntered == 13:
            event.Skip()

    def OnText(self,event):
        if not event.GetEventObject().GetValue() == 'None':
            self.sc.parameters[event.GetEventObject().GetName()] = float(event.GetEventObject().GetValue())
        
        else:
            self.sc.parameters[event.GetEventObject().GetName()] = None
    def load_many(self, evt):
        try:
            file_dialog(self,
                message=u'Load from .csv file',
                style=wx.OPEN,
                wildcard=u'*.csv',
                action=self.load_many_params)
        except LocalError, e:
            error_dialog(self, str(e), e.title)
    def on_save_cyclparams(self, evt):
        try:
            file_dialog(self,
                message = u'Save cycloid parameters to file',
                style = wx.SAVE | wx.OVERWRITE_PROMPT,
                wildcard = 'Cycloid files (*.cyc)|*.cyc',
                defaultFile = 'cycloid_params.cyc',
                action = self.save_cyclparams)
        except Exception, e:
            error_dialog(self, str(e), u'Error saving cycloid parameters')

    def save_cyclparams(self, filename):
        tmp = False
        if filename is None:
            filename = os.tempnam(None, 'grid')
            tmp = True
        f = open(filename, 'w')
        for k,v in self.sc.cycloid_parameters_d.items():
            if k == 'VARY_VELOCITY' and not v:
                f.write(k + " = False" + "\n")
            else:
                if self.sc.parameters.has_key(k):
                    f.write(k + " = " + str(self.sc.parameters[k]) + "\n")
                else:
                    f.write(k + " = None" + "\n")

        f.close()
        
        if not tmp:
            self.grid_save_changed = False
        return filename, tmp

    def on_load_cyclparams(self, evt):
        try:
            file_dialog(self,
                message = u"Load cycloid parameters from file",
                style = wx.OPEN,
                wildcard = 'Cycloid files (*.cyc)|*.cyc',
                action = self.load_cyclparams)
        except Exception, e:
            error_dialog(self, str(e), u'Error loading cycloid parameters')


    def load_cyclparams(self, filename):
        try:
            f = open(filename)
        except:
            error_dialog(self, 'File error', 'Cannot open file')
        
        for p, v in nvf2dict(f).items():
            if not p in ('k','VARY_VELOCITY', 'STARTING_DIRECTION'):
                if v == 'None':
                    self.sc.parameters[p] = 'None'
                else:
                    self.sc.parameters[p] = float(v)

            elif p == 'k':
                if v == 'None':
                    self.sc.parameters[p] = 0
                    self.constant.SetValue(0)
                else:
                    self.sc.parameters[p] = float(v)

            elif p == 'VARY_VELOCITY':
                if v == 'True' or v == '1':
                    self.constant.Enable()
                    self.vary.SetValue(1)
                else:
                    self.constant.Disable()
                self.sc.parameters[p] = v

            elif p == 'STARTING_DIRECTION':
                self.sc.parameters[p] = v
                self.start_dir.SetValue(v)

        self.updateFields()
        self.cycloid_saved = True
        f.close()



    #For loading multiple cycloids
    def load_many_params(self, filename):
        self.use_multiple.Enable()
        self.use_multiple.SetValue(True)
        self.EvtSetUseMultiple(None)
        self.sc.parameters['to_plot_many_cycloids'] = True
        self.sc.many_changed = True
        
        paramFile = open(filename, 'rU')
        try:
            rows = list(csv.reader(paramFile))
            params_to_load = rows[0]
            
            self.sc.params_for_cycloids = {}
            i = -1
            for row in rows[1:]:
                if row[0].startswith('cycloid'):
                    i +=1
                    self.sc.params_for_cycloids[i] = {}
                else:
                    for j, param in enumerate(params_to_load):
                        self.sc.params_for_cycloids[i].update({param: row[j]})
                    self.sc.params_for_cycloids[i].update({'degree_step':0.1})
    
        except:
            error_dialog(self,"Error loading file")
        
        paramFile.close()





    def updateFields(self):
        if self.sc.parameters['VARY_VELOCITY'] == 'True' or self.sc.parameters['VARY_VELOCITY'] == '1':
            self.vary.SetValue(True)
            if self.sc.parameters.has_key('k'):
                self.constant.Enable()
                self.constant.SetValue(str(self.sc.parameters['k']))

        if self.sc.parameters.has_key('STARTING_DIRECTION'):
            self.start_dir.SetValue(self.sc.parameters['STARTING_DIRECTION'])
        
        
        for p, textctrl in self.textCtrls.items():
            if self.sc.parameters.has_key(p):
                    textctrl.SetValue(str(self.sc.parameters[p]))



    def load_shape(self, filename):
        # walk around char const * restriction
        sf = os.path.splitext(str(filename))[0] + '.shp'
        self.loaded['data'] = shp2lins(sf, stresscalc=self.calc)
        self.loaded['lines'] = []
        d = wx.ColourDialog(self, self.loaded['color'])
        if (d.ShowModal() == wx.ID_OK):
            self.loaded['color'] = d.GetColourData()
        self.plot()

    def EvtSetDir(self, event):
        self.sc.parameters['STARTING_DIRECTION'] = event.GetString()
    
    def EvtSetYeild(self, event):
        assert(float(event.GetString() > 0))
        self.sc.parameters['YIELD'] = float(event.GetString())

    def EvtSetPropStr(self, event):
        assert(float(event.GetString() > 0))
        self.sc.parameters['PROPAGATION_STRENGTH'] = float(event.GetString())

    def EvtSetPropSpd(self, event):
        assert(float(event.GetString() > 0))
        self.sc.parameters['PROPAGATION_SPEED'] = float(event.GetString())

    def EvtSetVary(self, event):
        self.sc.parameters['VARY_VELOCITY'] = self.vary.GetValue()

        if self.vary.GetValue():
            self.constant.Enable()
        else:
            self.constant.Disable()

    def EvtSetConstant(self, event):
        self.sc.parameters['k'] = float(event.GetString())

    def EvtSetUseMultiple(self, event):
        if self.use_multiple.GetValue():
            self.sc.parameters['to_plot_many_cycloids'] = True
            for ctrl in [self.parameters[p] for p in self.sc.cycloid_parameters_d]:
                ctrl.Disable()

        else:
            self.sc.parameters['to_plot_many_cycloids'] = False
            self.use_multiple.SetValue(False)
            for ctrl in [self.parameters[p] for p in self.sc.cycloid_parameters_d]:
                ctrl.Enable()


    def EvtSetStartLat(self, event):
        lat = float(event.GetString())
        assert(lat <= 90)
        assert(lat >= -90)
        self.sc.parameters['STARTING_LATITUDE'] = float(event.GetString())

    def EvtSetStartLon(self, event):
        lon = float(event.GetString())
        assert(lon <= 180)
        assert(lon >= -180)
        self.sc.parameters['STARTING_LONGITUDE'] = float(event.GetString())

    def EvtRandLat(self, event):
        # generates random lat to the 2nd decimal place (current precision of GUI)
        rand_startlat = float("%.2f" % random.uniform(-90, 90))
        # set it to parameter
        self.sc.parameters['STARTING_LATITUDE'] = rand_startlat
        # display it in textctrl
        input_startlat.SetValue('%s', rand_startlat)

    def EvtRandLon(self, event):
        rand_startlon = float("%.2f" % random.uniform(-180, 180))
        # set it to parameters
        self.sc.parameters['STARTING_LONGITUDE'] = rand_startlon
        # display in textctrl
        input_startlon.SetValue('%s', rand_startlon)


# ===============================================================================
# PLOT TAB: HELPER CLASSES AND FUNCTIONS
# ===============================================================================

#================================================================================

class StepSlider(matplotlib.widgets.Slider):
    """
    Custom designed class for discrete slider control at bottom of plot panel to control 
    satellite's orbital position.

    Used in add_orbit_controls and add_nsr_controls
    """
    def __init__(self, ax, label, valmin, valmax, numsteps, *args, **kw):
        self.steps_n = numsteps
        self.updating = False
        self.prev_val = kw.get('valinit', 0)
        matplotlib.widgets.Slider.__init__(self, ax, label, valmin, valmax, *args, **kw)
        ax.lines.remove(self.vline)
    
    def on_changed_f(self, val):
        pass

    def on_changed(self, f):
        def f2(val):
            if self.updating:
                return
            self.eventson = False
            self.updating = True
            val += self.valmin
            self.set_stepval(val)
            f(self.val)
            self.updating = False
            self.eventson = True
        
        self.on_changed_f = f
        matplotlib.widgets.Slider.on_changed(self, f2)
        
    def set_stepval(self, val):
        if val < self.valmin:

            self.set_val(self.valmin)
        elif val > self.valmax:
            #print 'val >'
            self.set_val(self.valmax)
        elif self.valmax - self.valmin > 0 and self.steps_n > 0:
            #print 'elseif'
            step = float(self.valmax - self.valmin)/self.steps_n
            n0 = int((val - self.valmin)/step)
            n1 = n0 + 1
            if abs(val - self.prev_val) > 0.7*step:
                self.prev_val = round((val - self.valmin)/step)*step + self.valmin
                self.set_val(self.prev_val)
            else:
                self.set_val(self.prev_val)

    def reset(self):
        self.updating = True
        matplotlib.widgets.Slider.reset(self)
        self.updating = False
    
    def first(self):
        self.set_stepval(self.valmin)
        # HERE initial_split()
    
    def last(self):
        self.set_stepval(self.valmax)
        # HERE EVERYTHING SHOULD BE GRAPHED
    
    def next(self):
        step = float(self.valmax - self.valmin)/self.steps_n
        n = int((self.val - self.valmin)/step) + 1
        self.set_stepval(n*step + self.valmin)
        # ONLY GRAPH UP TO THIS POINT
    
    def prev(self):
        step = float(self.valmax - self.valmin)/self.steps_n
        n = int((self.val - self.valmin)/step) - 1
        self.set_stepval(n*step + self.valmin)
        # ONLY GRAPH UP TO THIS POINT

class CustomPlotToolbar(NavigationToolbar):
    def __init__(self, plotCanvase):
        # create default toolbar
        NavigationToolbar.__init__(self, plotCanvase)
        
        # remove unwanted button
        # stress plot only exists in rectangular bounds
        # may need to add in later if want movable scale bar
        # or only pan when zoommed
        POSITION_OF_PANNING_BUTTON = 3
        
        # remove unnecessary button (no subplots)
        POSITION_OF_CONFIGURE_SUBPLOT_BUTTON = 6
        self.DeleteToolByPos(POSITION_OF_CONFIGURE_SUBPLOT_BUTTON)

class MatPlotPanel(wx.Panel):
    """
    GUI object that holds the plot area
    """
    def __init__(self, *args, **kw):
        super(MatPlotPanel, self).__init__(*args, **kw)
        self.figure = Figure(figsize=(6,5),dpi=display_dpi)
        self.canvas = FigureCanvas(self, -1, self.figure)
        self.ax = self.figure.add_subplot(111)

        toolbar = CustomPlotToolbar(self.canvas)

        sizer = wx.BoxSizer(wx.VERTICAL)
        sizer.Add(self.canvas, flag=wx.EXPAND|wx.ALL)
        toolbar.Realize()
        sizer.Add(toolbar, flag=wx.EXPAND|wx.ALL)
        self.SetSizer(sizer)
        self.SetMinSize((625, 400))

    def get_axes(self):
        return self.ax
    
    def draw(self):
        self.canvas.draw()

    def colorbar(self, mappable, *a, **kw):
        #return self.figure.colorbar(mappable, ax=self.ax, *a, **kw)
        return self.figure.colorbar(mappable, *a, **kw)

class StressPlotPanel(MatPlotPanel):
    """
    Contains controls for going through the time frame dictated in "Grid" Tab.
    Specifically, the [< | < | > | >] controls
    """
    scale_y    = 0.15
    orbit_y    = 0.11
    polar_y = 0.01
    nsr_y    = 0.06
    button_l = 0.04
    bbutton_l= 0.12
    slider_h = 0.04
    slider_x = scale_left + scale_bar_length + button_l*2

    def __init__(self, *args, **kw):
        super(StressPlotPanel, self).__init__(*args, **kw)
        #
        self.figure.subplots_adjust(bottom=0.25)
        # creates scale bar for the vectors (arrows) i.e. |-----| 91 kPa
        self.scale_ax = self.figure.add_axes([scale_left, self.scale_y, scale_bar_length, self.slider_h], frame_on=False)
        #
        self.add_orbit()
        self.add_polar()
        self.add_nsr()

    def get_ax_orbit(self):
        return self.figure.add_axes([scale_left, self.orbit_y, scale_bar_length, self.slider_h])

    def get_ax_nsr(self):
        return self.figure.add_axes([scale_left, self.nsr_y, scale_bar_length, self.slider_h])
    
    def get_ax_polar(self):
        return self.figure.add_axes([scale_left, self.polar_y, scale_bar_length, self.slider_h])

    def del_orbit(self):
        self.figure.delaxes(self.ax_orbit)
        self.del_orbit_controls()

    def del_nsr(self):
        self.figure.delaxes(self.ax_nsr)
        self.del_nsr_controls()
    
    def del_polar(self):
        self.figure.delaxes(self.ax_polar)
        self.del_polar_controls()

    def del_orbit_controls(self):
        for a in [self.ax_orbit_first, self.ax_orbit_prev, \
            self.ax_orbit_next, self.ax_orbit_last, self.ax_orbit_save]:
            self.figure.delaxes(a)

    def del_nsr_controls(self):
        for a in [self.ax_nsr_first, self.ax_nsr_prev, \
            self.ax_nsr_next, self.ax_nsr_last, self.ax_nsr_save]:
            self.figure.delaxes(a)


    def del_polar_controls(self):
        for a in [self.ax_polar_first, self.ax_polar_prev, \
            self.ax_polar_next, self.ax_polar_last, self.ax_polar_save]:
            self.figure.delaxes(a)

    def add_orbit(self):
        self.ax_orbit = self.get_ax_orbit()
        self.add_orbit_controls()
    
    def add_orbit_controls(self):
        x = self.slider_x
        self.ax_orbit_first = self.figure.add_axes([x, self.orbit_y, self.button_l, self.slider_h])
        x += self.button_l
        self.ax_orbit_prev = self.figure.add_axes([x, self.orbit_y, self.button_l, self.slider_h])
        x += self.button_l
        self.ax_orbit_next = self.figure.add_axes([x, self.orbit_y, self.button_l, self.slider_h])
        x += self.button_l
        self.ax_orbit_last = self.figure.add_axes([x, self.orbit_y, self.button_l, self.slider_h])
        x += self.button_l
        self.ax_orbit_save = self.figure.add_axes([x, self.orbit_y, self.bbutton_l, self.slider_h])
        
        # Note: StepSlider is custom designed class in/for gui
        self.orbit_slider = StepSlider(self.ax_orbit, 'Orbital position', 0, 1, 10, valinit=0, dragging=False)
        
        self.orbit_first_button = matplotlib.widgets.Button(self.ax_orbit_first, '[<')
        self.orbit_prev_button = matplotlib.widgets.Button(self.ax_orbit_prev, '<')
        self.orbit_next_button = matplotlib.widgets.Button(self.ax_orbit_next, '>')
        self.orbit_last_button = matplotlib.widgets.Button(self.ax_orbit_last, '>]')
        self.orbit_save_button = matplotlib.widgets.Button(self.ax_orbit_save, 'Save series')
        
        self.orbit_first_button.on_clicked(lambda e: self.orbit_slider.first())  # lambda functions
        self.orbit_prev_button.on_clicked(lambda e: self.orbit_slider.prev())    # ok, so are empirically necessary, but why?
        self.orbit_next_button.on_clicked(lambda e: self.orbit_slider.next())
        self.orbit_last_button.on_clicked(lambda e: self.orbit_slider.last())
        # hack
        self.orbit_save_button.on_clicked(lambda e: wx.CallLater(125, self.on_save_orbit_series, e))
    
    def add_polar(self):
        self.ax_polar = self.get_ax_polar()
        self.add_polar_controls()
    
    def add_polar_controls(self):
        x = self.slider_x
        self.ax_polar_first = self.figure.add_axes([x, self.polar_y, self.button_l, self.slider_h])
        x += self.button_l
        self.ax_polar_prev = self.figure.add_axes([x, self.polar_y, self.button_l, self.slider_h])
        x += self.button_l
        self.ax_polar_next = self.figure.add_axes([x, self.polar_y, self.button_l, self.slider_h])
        x += self.button_l
        self.ax_polar_last = self.figure.add_axes([x, self.polar_y, self.button_l, self.slider_h])
        x += self.button_l
        self.ax_polar_save = self.figure.add_axes([x, self.polar_y, self.bbutton_l, self.slider_h])
        
        # Note: StepSlider is custom designed class in/for gui
        self.polar_slider = StepSlider(self.ax_polar, 'Polar position', 0, 1, 10, valinit=0, dragging=False)
        
        self.polar_first_button = matplotlib.widgets.Button(self.ax_polar_first, '[<')
        self.polar_prev_button = matplotlib.widgets.Button(self.ax_polar_prev, '<')
        self.polar_next_button = matplotlib.widgets.Button(self.ax_polar_next, '>')
        self.polar_last_button = matplotlib.widgets.Button(self.ax_polar_last, '>]')
        self.polar_save_button = matplotlib.widgets.Button(self.ax_polar_save, 'Save series')
        
        self.polar_first_button.on_clicked(lambda e: self.polar_slider.first())
        self.polar_prev_button.on_clicked(lambda e: self.polar_slider.prev())
        self.polar_next_button.on_clicked(lambda e: self.polar_slider.next())
        self.polar_last_button.on_clicked(lambda e: self.polar_slider.last())
        # hack
        self.polar_save_button.on_clicked(lambda e: wx.CallLater(125, self.on_save_polar_series, e))
    
    
    def add_nsr(self):
        self.ax_nsr = self.get_ax_nsr()
        self.add_nsr_controls()
    
    def add_nsr_controls(self):
        x = self.slider_x
        self.ax_nsr_first = self.figure.add_axes([x, self.nsr_y, self.button_l, self.slider_h])
        x += self.button_l
        self.ax_nsr_prev = self.figure.add_axes([x, self.nsr_y, self.button_l, self.slider_h])
        x += self.button_l
        self.ax_nsr_next = self.figure.add_axes([x, self.nsr_y, self.button_l, self.slider_h])
        x += self.button_l
        self.ax_nsr_last = self.figure.add_axes([x, self.nsr_y, self.button_l, self.slider_h])
        x += self.button_l
        self.ax_nsr_save = self.figure.add_axes([x, self.nsr_y, self.bbutton_l, self.slider_h])
        self.nsr_slider = StepSlider(self.ax_nsr, 'NSR position', 0, 1, 10, valinit=0, dragging=False, valfmt="%.1g")
        self.nsr_first_button = matplotlib.widgets.Button(self.ax_nsr_first, '[<')
        self.nsr_prev_button = matplotlib.widgets.Button(self.ax_nsr_prev, '<')
        self.nsr_next_button = matplotlib.widgets.Button(self.ax_nsr_next, '>')
        self.nsr_last_button = matplotlib.widgets.Button(self.ax_nsr_last, '>]')
        self.nsr_first_button.on_clicked(lambda e: self.nsr_slider.first())
        self.nsr_prev_button.on_clicked(lambda e: self.nsr_slider.prev())
        self.nsr_next_button.on_clicked(lambda e: self.nsr_slider.next())
        self.nsr_last_button.on_clicked(lambda e: self.nsr_slider.last())
        self.nsr_save_button = matplotlib.widgets.Button(self.ax_nsr_save, 'Save series')
        # hack
        self.nsr_save_button.on_clicked(lambda e: wx.CallLater(125, self.on_save_nsr_series, e))

    def change_slider(self, ax, slider, label=None, valmin=None, valmax=None, numsteps=None, valinit=None, valfmt=None):
        if label is None:
            label = slider.label.get_text()
        if valmin is None:
            valmin = slider.valmin
        if valmax is None:
            valmax = slider.valmax
        if numsteps is None:
            numsteps = slider.numsteps
        if valinit is None:
            valinit = slider.valinit
        if valfmt is None:
            valfmt = slider.valfmt
        f = slider.on_changed_f
        slider = StepSlider(ax, label, valmin, valmax, numsteps, valinit=valinit, dragging=False, valfmt=valfmt)
        slider.on_changed(f)
        return slider
    
    def change_orbit_slider(self, valmin, valmax, numsteps, valinit=None):
        if valinit is None:
            valinit = valmin
        self.figure.delaxes(self.ax_orbit)
        self.ax_orbit = self.get_ax_orbit()
        self.orbit_slider = self.change_slider(
            self.ax_orbit, self.orbit_slider, valmin=valmin, valmax=valmax, numsteps=numsteps, valinit=valinit)

    def change_nsr_slider(self, valmin, valmax, numsteps, valinit=None):
        if valinit is None:
            valinit = valmin
        self.figure.delaxes(self.ax_nsr)
        self.ax_nsr = self.get_ax_nsr()
        self.nsr_slider = self.change_slider(
            self.ax_nsr, self.nsr_slider, valmin=valmin, valmax=valmax, numsteps=numsteps, valinit=valmin, valfmt="%.1g")


    def change_polar_slider(self, valmin, valmax, numsteps, valinit=None):
        if valinit is None:
            valinit = valmin
        self.figure.delaxes(self.ax_polar)
        self.ax_polar = self.get_ax_polar()
        self.polar_slider = self.change_slider(
                                             self.ax_polar, self.polar_slider, valmin=valmin, valmax=valmax, numsteps=numsteps, valinit=valmin, valfmt="%.1g")

    def plot_scale(self, scale, valfmt):
        self.scale_ax.clear()
        while self.scale_ax.texts:
            self.scale_ax.texts.pop()
        self.scale_ax.set_xticks([])
        self.scale_ax.set_yticks([])
        self.scale_ax.text(-0.02, 0.5, 'Scale', transform=self.scale_ax.transAxes, va='center', ha='right')
        self.scale_ax.text(0.23, 0.5, valfmt % scale, transform=self.scale_ax.transAxes, va='center', ha='left')
        self.scale_ax.plot([0.00, 0.20], [0.5, 0.5], linestyle='solid', marker='|', color='black', lw=1)
        self.scale_ax.set_xlim(0.0, 1.0)

    def on_save_orbit_series(self, evt):
        try:
            dir_dialog(None, 
                message=u"Save calculation series on orbit period",
                style=wx.SAVE,
                action=self.save_orbit_series)
        except LocalError, e:
            error_dialog(self, str(e), e.title)

    def on_save_nsr_series(self, evt):
        try:
            dir_dialog(self,
                message=u"Save calculation series on nsr period",
                style=wx.SAVE,
                action=self.save_nsr_series)
        except LocalError, e:
            error_dialog(self, str(e), e.title)


    def on_save_polar_series(self, evt):
        try:
            dir_dialog(self,
                       message=u"Save calculation series on nsr period",
                       style=wx.SAVE,
                       action=self.save_polar_series)
        except LocalError, e:
            error_dialog(self, str(e), e.title)

    # def save_nsr_series(self, path):
    #     pass
    
    # def save_orbit_series(self, path):
    #     pass

class PlotPanel(SatPanel):
    """
    Manages drawing of plots
    """
    step_field = 'STEP'

    def __init__(self, *args, **kw):
        super(PlotPanel, self).__init__(*args, **kw)
        self.sc.parameters['projection'] = 'cyl'
        self.load_step()

    #@into_hbox
    def add_stepspin(self, sz):
        sz.Add(wx.StaticText(self, label=u"Tick mark increment"), flag=wx.ALIGN_CENTER_VERTICAL)
        self.stepspin = wx.SpinCtrl(self, initial=int(self.step), min=0, max=180)
        sz.Add(self.stepspin, flag=wx.ALL|wx.EXPAND)
        self.stepspin.SetValue(self.step)
        self.stepspin.Bind(wx.EVT_SPINCTRL, self.adjust_step)

    def adjust_step(self, evt):
        self.adjust_coord_step(self.stepspin.GetValue())

    def load_step(self):
        self.step = config.load_step(self.step_field)
        return self.step
    def save_step(self):
        config.save_step(self.step, self.step_field)

    def plot(self):
        try:
            self.plot_no_draw()
            self.draw()
        except LocalError, e:
            if self.sc.satellite or self.sc.grid:
                error_dialog(self, str(e), e.title)
        except Exception, e:
            if self.sc.satellite or self.sc.grid:
                if not self.sc.get_stresses():
                    traceback.print_exc()
                    error_dialog(self, 'Stresses are not defined', 'Plot Error')
                else:
                    traceback.print_exc()
                    error_dialog(self, e.__class__.__name__ + ': ' + str(e), "Plot Error")

    def plot_no_draw(self):
        #print 'Plot_no_draw'
        self.grid = self.sc.get_grid()
        self.calc = self.sc.get_calc()
        self.basemap_ax = self.get_basemap_ax()
        self.plot_grid_calc()
        self.draw_coords()

    def basemap_parameters(self, proj):
        p = { 'projection': proj }
        if proj in ['cyl', 'mill', 'merc']:
            if proj == 'merc':
                if self.grid.lat_min <= -89.9:
                    self.grid.lat_min = -89.9
                if self.grid.lat_max >= 89.9:
                    self.grid.lat_max = 89.9
            p.update({ 
                'llcrnrlon': self.grid.lon_min,
                'llcrnrlat': self.grid.lat_min,
                'urcrnrlon': self.grid.lon_max,
                'urcrnrlat': self.grid.lat_max})
        elif proj == 'ortho':
            p.update({
                'lat_0': int(round((self.grid.lat_min+self.grid.lat_max)/2)),
                'lon_0': int(round((self.grid.lon_min+self.grid.lon_max)/2))})
        else:
            p.update({'boundinglat': 0,
                'lat_0': (self.grid.lat_min+self.grid.lat_max)/2,
                'lon_0': (self.grid.lon_min+self.grid.lon_max)/2})

        return p

    def get_basemap_ax(self):
        ax = self.get_axes()
        ax.clear()
        p = self.basemap_parameters(self.sc.parameters['projection'])
        p.update({'resolution': None, 'ax': ax})
        basemap_ax = basemap.Basemap(**p)
        return basemap_ax

    def draw_coords(self):
        # Draw a grid onto the plot -- independent of actual grid tab
        coord_lons  = numpy.arange(
        numpy.radians(self.grid.lon_min),
        numpy.radians(self.grid.lon_max),
        numpy.radians(self.step))
        coord_lons = numpy.resize(coord_lons, coord_lons.size + 1)
        coord_lons.put(coord_lons.size - 1, numpy.radians(self.grid.lon_max))
        coord_lats  = numpy.arange(
            numpy.radians(self.grid.lat_min),
            numpy.radians(self.grid.lat_max),
            numpy.radians(self.step))
        coord_lats = numpy.resize(coord_lats, coord_lats.size + 1)
        coord_lats.put(coord_lats.size - 1, numpy.radians(self.grid.lat_max))
        parallel_labels = [1,0,0,1]
        parallel_xoffset = 0
        self.meridians = self.basemap_ax.drawmeridians(numpy.around(numpy.degrees(coord_lons)),
            labels=[1,0,0,1], linewidth=0.5, color='gray', yoffset=5)
        self.parallels = self.basemap_ax.drawparallels(numpy.around(numpy.degrees(coord_lats)),
            labels=parallel_labels, linewidth=0.5, color='gray', xoffset=parallel_xoffset)
        self.basemap_ax.drawmapboundary()

    def adjust_coord_step(self, step):
        """
        Change tick step of coordinate axes.
        """
        self.step = step
        self.save_step()
        #ax = self.get_axes()
        def clear(a):
            for ll, tt in a:
                map(self.ax.lines.remove, ll)
                map(self.ax.texts.remove, tt)
        clear(self.meridians.values())
        clear(self.parallels.values())
        self.plot()

class KPaFormatter(matplotlib.ticker.Formatter):
    def __call__(self, x, pos):
        return "%.f kPa" % (x/1000)

class ScalarPlotPanel(PlotPanel):
    """
    Defines the plot panel of the GUI in terms of PlotPanel, which is in term of SatPanel
    """
    step_field = 'SCALAR_PLOT_STEP'

    def __init__(self, *args, **kw):
        super(ScalarPlotPanel, self).__init__(*args, **kw)

        self.orbit_hidden = self.nsr_hidden = self.polar_hidden = False

        main_sz = wx.BoxSizer(orient=wx.VERTICAL)

        main_sz.Add(self.head_text(), flag=wx.EXPAND|wx.ALL)
        main_sz.AddSpacer(5)
        main_sz.Add(self.plot_sizer(), flag=wx.EXPAND|wx.ALL)
        main_sz.AddSpacer(5)

        main_sz.Add(self.lineaments_sizer())
        main_sz.AddSpacer(5)
        main_sz.Add(wx.StaticLine(self), 0, wx.ALL|wx.EXPAND, 5)
        main_sz.AddSpacer(5)
        main_sz.Add(self.cycloids_sizer())

        self.SetSizer(main_sz)
        self.Fit()
        self.update_parameters()
        self.bind_parameters()

    def head_text(self):
        return WrapStaticText(self,
            label=u"Display a rasterized scalar stress field defined by calculation on " +\
            u"satellite and grid parameters at the resolution defined by grid.  " +\
            u"Tension is positive\n ")

    def plot_sizer(self):
        self.plot_fields = {}
        self.plot_vectors = {}
        self.n_interp = 10

        self.tick_formatter = KPaFormatter()

        s = wx.BoxSizer(orient=wx.HORIZONTAL)

        self.scp = self.stress_plot_panel()
        self.init_orbit_slider()
        self.init_nsr_slider()
        self.init_polar_slider()
        
        p = self.parameters_sizer()

        s.Add(self.scp, flag=wx.ALL|wx.EXPAND)
        s.AddSpacer(10)
        s.Add(p, flag=wx.ALL|wx.EXPAND)
        
        return s

    def stress_plot_panel(self):
        scp = StressPlotPanel(self)
        scp.canvas.callbacks.connect('motion_notify_event', self.on_move_in_plot)
        scp.orbit_slider.on_changed(self.on_orbit_updated)
        scp.nsr_slider.on_changed(self.on_nsr_updated)
        scp.polar_slider.on_changed(self.on_polar_updated)
        scp.save_orbit_series = self.save_orbit_series
        scp.save_nsr_series = self.save_nsr_series
        scp.save_polar_series = self.save_polar_series
        self.orbit_pos = self.sc.get_parameter(int, 'ORBIT_MIN', 0)
        self.nsr_pos = self.sc.get_parameter(float, 'TIME_MIN', 0)
        self.polar_pos = self.sc.get_parameter(float,'TIME_MIN',0)
        self.updating = False
        scp.Fit()
        return scp

    # sets up the controls and cells to the right of plot in PlotPanel
    def parameters_sizer(self):
        lp = wx.BoxSizer(orient=wx.VERTICAL)

        # layout as two vertical columns (not sure about row parameter)
        spp1 = wx.FlexGridSizer(rows=1, cols=2)
       
        
        # Adds widget controlling projection type
        self.add_projection(spp1)
        # Adds tick mar increment widget
        self.add_stepspin(spp1)
        # Adds plot direction widget
        self.add_direction(spp1)
        # Adds blank space
        spp1.AddSpacer(10)
        spp1.AddSpacer(10)
        
        # Adds stress range (upper/lower bound included) widget
        self.add_scalectrl(spp1)

        spp1.AddSpacer(15)
        spp1.AddSpacer(15)

        # not sure what this does, but is necessary for plotting
        self.add_stress_field(spp1)

        spp1.Add(wx.StaticText(self, label=u'Plot stresses'), flag=wx.ALIGN_TOP)
        spp2 = wx.FlexGridSizer(rows=9, cols=1)
        # Adds set of radiobuttoms
        self.add_to_plot_stresses(spp2)
        spp1.Add(spp2)
        
        self.scp.plot_scale(self.scale(), "%.f kPa")

        self.ax = self.scp.get_axes()

        spp1.AddSpacer(15)
        spp1.AddSpacer(15)
        # adds widget displaying long, lat, and stress at cursor
        self.add_value_display(spp1)

        lp.Add(spp1)
        lp.AddSpacer(15)
        
        lp.Add(wx.StaticLine(self), 0, wx.ALL|wx.EXPAND, 5)

        return lp

    def update_parameters(self):
        self.show_needed_sliders()
        super(ScalarPlotPanel, self).update_parameters()

    def scale_spin(self, k):
        self.load_scale(k)
        if k < 0 and self.lbound is None:
            self.lbound = -100
        elif k > 0 and self.ubound is None:
            self.ubound = 100
        ctrl = wx.SpinCtrl(self, min=-100000000, max=100000000)
        if k < 0:
            ctrl.SetValue(int(self.lbound))
        else:
            ctrl.SetValue(int(self.ubound))
        ctrl.Bind(wx.EVT_SPINCTRL, self.select_scale)
        return ctrl

    #@into_hbox
    def add_projection(self, sizer):
        self.sc.parameters['projection'] = 'cyl'
        self.parameters.update(add_combobox2_to_sizer(self, sizer, 'projection', u'Display projection',
            [('cyl', u'Cylindrical Equidistant'),
            ('mill', u'Miller Cylindrical'),
            ('merc', u'Mercator'),
            ('ortho', u'Orthographic'),
            ('npaeqd', u'North-Polar'),
            ('spaeqd', u'South-Polar')]))

    def add_direction(self, sizer):
        self.sc.parameters['direction'] = 'east'
        self.parameters.update(add_radiobox2_to_sizer(self, sizer, 'direction', u'Plot direction',
            [('east', u'East Positive'), ('west', u'West Positive')]))

    #@into_hbox
    # function for adding color scalebar/legend of stress plot
    def add_scalectrl(self, sizer):
        sizer.Add(wx.StaticText(self, label=u"Stress range:"), flag=wx.ALIGN_CENTER_VERTICAL)
        sizer.AddSpacer(15)
        sizer.Add(wx.StaticText(self, label=u"Lower bound [kPa]"), flag=wx.ALIGN_CENTER_VERTICAL)
        self.lbound_ctrl = self.scale_spin(-1)
        sizer.Add(self.lbound_ctrl, flag=wx.ALL|wx.EXPAND)
        sizer.Add(wx.StaticText(self, label=u"Upper bound [kPa]"), flag=wx.ALIGN_CENTER_VERTICAL)
        self.ubound_ctrl = self.scale_spin(1)
        sizer.Add(self.ubound_ctrl, flag=wx.ALL|wx.EXPAND)

    def add_stress_field(self, sizer):
        self.sc.parameters['field'] = 'tens'
        self.parameters.update(add_combobox2_to_sizer(self, sizer, 'field', u'Plot gradient', 
            [('tens', u'σ1'),
            ('comp', u'σ3'),
            ('mean', u'(σ1 + σ3)/2'),
            ('diff', u'σ1 - σ3'),
            (None, u'None')]))

    def add_to_plot_stresses(self, sizer):
        self.sc.parameters['to_plot_principal_vectors'] = True
        self.sc.parameters['to_plot_shear_vectors'] = \
            self.sc.parameters['to_plot_longitude_vectors'] = \
            self.sc.parameters['to_plot_latitude_vectors'] = False
        self.parameters.update(add_checkboxes_to_sizer(self, sizer,
            [('to_plot_principal_vectors', u'principal'),
            ('to_plot_latitude_vectors', u'latitude'),
            ('to_plot_longitude_vectors', u'longitude'),
            ('to_plot_shear_vectors', u'shear')]))

    def add_value_display(self, sizer):
        self.val_p = add_parameters_to_sizer(self, sizer,
            [ ('LAT', u'Latitude:'), ('LON', u'Longitude:'),('VAL', u'Stress [kPa]:')])
        for p in ['LAT', 'LON', 'VAL']:
            self.val_p[p].SetEditable(False)

    ###########################################################################
    # Plot Tab Load/Save buttons for lineament and cycloids and helper functions
    def load_save_buttons(self):
        """
        creates and bind the buttons for loading and saving files
        """
        gridSizer = wx.FlexGridSizer(rows=2, cols=2, hgap=15, vgap=5)

        # create and bind buttons
        shapeLoad = wx.Button(self, label=u'Load from shape file')
        shapeLoad.Bind(wx.EVT_BUTTON, self.on_load_shape)
        
        shapeSave = wx.Button(self, label=u'Save as shape file')
        shapeSave.Bind(wx.EVT_BUTTON, self.on_save_shape)

        netLoad = wx.Button(self, label=u'Load fom NetCDF file')
        netLoad.Bind(wx.EVT_BUTTON, self.on_load_netcdf)

        netSave = wx.Button(self, label=u'Save as NetCDF file')
        netSave.Bind(wx.EVT_BUTTON, self.on_save_netcdf)

        # add widgets to grid
        gridSizer.AddMany([
            (shapeLoad, 0, wx.ALIGN_CENTER|wx.EXPAND),
            (shapeSave, 0, wx.ALIGN_CENTER|wx.EXPAND),
            (netLoad, 0, wx.ALIGN_CENTER|wx.EXPAND),
            (netSave, 0, wx.ALIGN_CENTER| wx.EXPAND)])

        return gridSizer

    def on_load_shape(self, evt):
        try:
            file_dialog(self,
                message = u"Load from shape file",
                style = wx.OPEN,
                wildcard = 'Shape files (*.shp)|*.shp',
                action = self.load_shape)
        except Exception, e:
            error_dialog(self, str(e), u'Shape Load Error')
    
    def load_shape(self, filename):
        # walk around char const * restriction
        sf = os.path.splitext(str(filename))[0] + '.shp'
        self.loaded['data'] = shp2lins(sf, stresscalc=self.calc)
        self.loaded['lines'] = []
        d = wx.ColourDialog(self, self.loaded['color'])
        if (d.ShowModal() == wx.ID_OK):
            self.loaded['color'] = d.GetColourData()
        self.plot()

    def on_save_shape(self, evt):
        file_dialog(self,
            message = u"Save to shape file",
            style = wx.SAVE | wx.OVERWRITE_PROMPT,
            wildcard = 'Shape files (*.shp)|*.shp',
            defaultFile = 'lineaments.shp',
            action = self.save_shape)

    def save_shape(self, filename):
        lins2shp(self.loaded['data'] + self.generated['data'], filename)

    def on_load_netcdf(self, evt):
        try:
            file_dialog(self,
                message=u"Load from NetCDF file",
                style=wx.OPEN,
                wildcard=u'NetCDF files (*.nc)|*.nc',
                action=self.load_netcdf)
        except LocalError, e:
            error_dialog(self, str(e), e.title)
    
    def load_netcdf(self, filename):
        self.sc.load_netcdf(filename)
        self.update_parameters()
        self.plot()

    def on_save_netcdf(self, evt):
        try:
            file_dialog(self,
                message=u"Save to NetCDF file",
                style=wx.SAVE | wx.OVERWRITE_PROMPT,
                defaultFile='gridcalc.nc',
                wildcard=u'NetCDF files (*.nc)|*.nc',
                action=self.sc.save_netcdf)
        except LocalError, e:
            error_dialog(self, str(e), e.title)

    ###########################################################################
    # Defining lineament controls and related functions
    def lineaments_sizer(self):
        """
        Defines sizer for controls for lineament plotting
        """
        # define vars
        #self.lin_p = {}  not used anywhere else, could remove
        self.l_count = 2
        self.generated = { 'data': [], 'color': wx.ColourData(), 'lines': [] }
        self.loaded = { 'data': [], 'color': wx.ColourData(), 'lines': [] }
        self.first_run = True
        self.sc.parameters['to_plot_lineaments'] = True

        # define sizers
        lins = wx.BoxSizer(wx.HORIZONTAL)
        lins_ckSizer = wx.BoxSizer(wx.HORIZONTAL)

        # setup widgets
        self.plot_lins = wx.CheckBox(self, label='Show ')
        self.plot_lins.Bind(wx.EVT_CHECKBOX, self.generate_lins)

        self.l_count_tc = wx.TextCtrl(self, style=wx.TE_PROCESS_ENTER)
        self.l_count_tc.SetValue(str(self.l_count))
        self.l_count_tc.Bind(wx.EVT_TEXT, self.generate_lins)

        # construct ckSizer
        lins_ckSizer.AddSpacer(10)
        lins_ckSizer.Add(self.plot_lins, 0, 20)
        lins_ckSizer.Add(self.l_count_tc, wx.ALL|wx.ALIGN_CENTER_VERTICAL)
        lins_ckSizer.Add(wx.StaticText(self, label=u" Lineaments"), wx.ALL|wx.ALIGN_CENTER_VERTICAL)

        # add checkbox
        lins.Add(lins_ckSizer)
        lins.AddSpacer(15)
        # add buttons
        lins.Add(self.load_save_buttons(), wx.ALL|wx.ALIGN_RIGHT)

        return lins

    def generate_lins(self, evt):
        print 'generate_lins'
        try:
            if self.plot_lins.GetValue():     # plot only if box is checked
                self.l_count = int(self.l_count_tc.GetValue())
            else:
                self.l_count = 0

            self.first_run = False
            b = wx.BusyInfo(u"Performing calculations. Please wait.", self)
            wx.SafeYield()
            self.generated['data'] = self.lingen(self.l_count)
            self.generated['lines'] = []
            del b
            self.plot()
        except:
            self.l_count_tc.SetValue(str(self.l_count))

        self.plot_lineaments()

        print 'end generate_lins'

    def lingen(self, number):
        print 'lingen'
        ll = []
        for lat in numpy.linspace(0, numpy.radians(90), number+2)[1:-1]:
            ll.append(lingen_nsr(self.calc, init_lon=0, init_lat=lat))
        ll += [Lineament(lons=l.lons, lats=-l.lats, stresscalc=l.stresscalc) for l in ll]
        ll += [Lineament(lons=l.lons+satstress.physcon.pi, lats=l.lats, stresscalc=l.stresscalc) for l in ll]
        print ll
        return ll
 
    def plot_lineaments(self):
        #print 'plot lineaments'
        for l in [self.generated, self.loaded]:
            if l['data']:
                l['lines'] = plotlinmap(l['data'], map=self.basemap_ax, color=self.mpl_color(l['color'].GetColour()))[0]

    ###########################################################################
    # Defining cycloid controls and related functions
    def cycloids_sizer(self):
        """
        Defines sizer containing controls for cycloid plotting
        """
        self.cycl_generated = { 'cycdata': [], 'color': wx.ColourData(), 'arcs': [] }
        self.cycl_loaded = { 'cycdata': [], 'color': wx.ColourData(), 'arcs': [] }
        self.first_run = True   # for lineaments

        # create sizers
        cycl = wx.BoxSizer(wx.HORIZONTAL)
        ckSizer = wx.BoxSizer(wx.VERTICAL)


        self.plot_cycl = wx.CheckBox(self, label='Show Cycloids')
        # wrap in sizer
        ckSizer.Add(self.plot_cycl, 0, wx.ALL|wx.ALIGN_CENTER_VERTICAL)
        # bind to event
        self.plot_cycl.Bind(wx.EVT_CHECKBOX, self.generate_cycl)

        saveMany = wx.Button(self, label="Save Multiple Cycloids")
        saveMany.Bind(wx.EVT_BUTTON, self.save_many_cycloids)
        ckSizer.AddSpacer(5)
        ckSizer.Add(saveMany)

        # add grid to sizer
        cycl.AddSpacer(10)
        cycl.Add(ckSizer, wx.ALL|wx.ALIGN_LEFT)
        cycl.AddSpacer(5)
        cycl.AddSpacer(15)
        cycl.Add(self.load_save_buttons(), wx.ALL|wx.ALIGN_RIGHT)

        return cycl

    def generate_cycl(self, evt):
        if self.plot_cycl.GetValue(): # plot only if box is checked
            # print self.basemap_ax
            # print self.calc
            # print self.parameters
            self.sc.parameters['to_plot_cycloids'] = True
            self.plot()
        else:
            self.sc.parameters['to_plot_cycloids'] = False
            self.plot()

    def plot_cycloids(self):
        
        if self.sc.parameters['to_plot_many_cycloids']:
            for i, cycloid_params in enumerate(self.sc.params_for_cycloids.items()):
        
                if not self.sc.cycloids.has_key(i) or self.sc.many_changed:
    
                    self.sc.cycloids[i] = Cycloid(self.calc, **cycloid_params[1])
                self.sc.cycloids[i].plotcoordsonbasemap(self.basemap_ax, self.orbit_pos)
            self.sc.many_changed = False

        
        else:
            if (self.sc.cyc == None or self.cycloid_changed):
                self.sc.cyc = Cycloid(self.calc, self.sc.parameters['YIELD'], self.sc.parameters['PROPAGATION_STRENGTH'], self.sc.parameters['PROPAGATION_SPEED'], \
                                      self.sc.parameters['STARTING_LATITUDE'], self.sc.parameters['STARTING_LONGITUDE'], self.sc.parameters['STARTING_DIRECTION'], \
                                      self.sc.parameters['VARY_VELOCITY'],self.sc.parameters['k'],self.sc.get_parameter(float, 'ORBIT_MAX', 360), 0.1)
                self.cycloid_changed = False
            
            self.sc.cyc.plotcoordsonbasemap(self.basemap_ax, self.orbit_pos)
            
            

    

    def save_many_cycloids(self, evt):
        # if a set of parameters from *.csv hasn't been uploaded, treat it like an error
        # with a popup window
        if not self.sc.parameters["to_plot_many_cycloids"]:
            errorMsg = """Please upload a set of cycloid parameters from *.csv file."""
            msg = wx.MessageDialog(self, errorMsg, "No input file found!", wx.OK | wx.ICON_ERROR)
            msg.ShowModal()
            msg.Destroy()

        # otherwise generate and save plots in designated folder
        else:
            chooseFolder = wx.DirDialog(self, "Choose a directory:", style=wx.DD_DEFAULT_STYLE)
            
            # so that folderName can accessed outside
            folderName = ""

            if chooseFolder.ShowModal() == wx.ID_OK:
                folderName = chooseFolder.GetPath()

            # Blanks out the entire window, which prevents people from changing tabs
            # or doing anything else, which happens naturally anyways.
            # self.Hide()

            i = 0
            while i < len(self.parameters['YIELD']):

                # create cycloid
                threshold = float(self.parameters['YIELD'][i])
                strength = float(self.parameters['PROPAGATION_STRENGTH'][i])
                speed = float(self.parameters['PROPAGATION_SPEED'][i])
                lon = float(self.parameters['STARTING_LONGITUDE'][i])
                lat = float(self.parameters['STARTING_LATITUDE'][i])
                propdir = self.parameters['STARTING_DIRECTION']
                
                print threshold, strength, speed, lon, lat, propdir
                print self.calc
                print "\n"

                plotcoordsonbasemap(self.calc, self.basemap_ax,
                                    threshold, strength, speed, lon, lat,
                                    propdir,
                                    self.sc.get_parameter(float, 'ORBIT_MAX', 360))

                # save cycloid
                plotName = str(threshold) + "_" + str(strength) + "_" +  str(speed) + "_" + str(lat) + "_" + str(lon) + "_" + str(propdir)
                self.scp.figure.savefig(folderName + '/' + plotName + ".png", bbox_inches='tight')

                # To have one cycloid saved per image, clear basemap if cycloid was plotted
                if self.ax.lines != []:
                    # print self.ax.lines
                    # self.ax.lines.pop(0)
                    self.ax.lines = []

                i += 1
            
            # when thread is done, show GUI again
            # self.Show()


    ###########################################################################
    def on_orbit_updated(self, val):
        if self.updating:
            return
        self.orbit_pos = self.scp.orbit_slider.val
        self.updating = True
        self.scp.nsr_slider.first()
        self.nsr_pos = 0
        self.updating = False
        self.plot()

    def on_nsr_updated(self, val):
        if self.updating:
            return
        self.nsr_pos = self.scp.nsr_slider.val
        self.updating = True
        self.scp.orbit_slider.first()
        self.orbit_pos = 0
        self.updating = False
        self.plot()
    
    
    def on_polar_updated(self, val):
        if self.updating:
            return
        self.polar_pos = self.scp.polar_slider.val
        self.updating = True
        self.scp.orbit_slider.first()
        self.orbit_pos = 0
        self.updating = False
        self.plot()


    def prepare_plot(self):
        b = wx.BusyInfo(u"Performing calculations. Please wait.", self)
        wx.SafeYield()
        self.prepare_plot_series()
        del b
    
    def get_grid_time(self):
        if self.orbit_pos > self.nsr_pos:
            s = self.sc.get_satellite()
            return self.orbit_pos/360.0*s.orbit_period()
        else:
            return self.nsr_pos*seconds_in_year

    def mk_change_param(self, k):
        def on_change(evt):
            if k == 'direction':
                #handles change of east-west positivity
                # reverse
                temp_min = -self.sc.get_parameter(float, "LON_MAX")
                temp_max = -self.sc.get_parameter(float, "LON_MIN")
                self.sc.set_parameter("LON_MIN", temp_min)
                self.sc.set_parameter("LON_MAX", temp_max)
                self.plot()
            else:
                self.sc.set_parameter(k, self.parameters[k].GetValue())
                self.plot()
        return on_change

    def load_scale(self, k):
        try:
            if k < 0:
                self.lbound = int(config.load('PLOT_LBOUND'))
            else:
                self.ubound = int(config.load('PLOT_UBOUND'))
        except:
            if k < 0:
                self.lbound = None
            else:
                self.ubound = None
        if k < 0:
            return self.lbound
        else:
            return self.ubound

    def save_scale(self):
        config.save(PLOT_LBOUND=self.lbound, PLOT_UBOUND=self.ubound)
        
    def select_scale(self, evt):
        l = self.lbound_ctrl.GetValue()
        u = self.ubound_ctrl.GetValue()
        try:
            fl = int(l)
            fu = int(u)
            if self.lbound != l or self.ubound != u:
                self.lbound = l
                self.ubound = u
                self.save_scale()
                self.scp.plot_scale(self.scale(), "%.f kPa")
                self.select_color_range(fl*1000, fu*1000)
        except:
            self.lbound_ctrl.SetValue(self.lbound)
            self.ubound_ctrl.SetValue(self.ubound)

    def select_color_range(self, vmin, vmax):
        self.plot()
        self.cb.set_clim(vmin, vmax)
        self.cb.update_bruteforce(self.im)
        self.cb.draw_all()
        self.draw()

    def get_axes(self):
        return self.ax


    def draw(self):
        self.scp.draw()

    def on_move_in_plot(self, evt):
        if evt.inaxes:
            try:
                x,y = self.basemap_ax(evt.xdata, evt.ydata, inverse=True)
                i = int((x - self.grid.lon_min)/(self.grid.lon_max - self.grid.lon_min + 1e-2)*self.grid.lon_num*self.n_interp)
                j = int((y - self.grid.lat_min)/(self.grid.lat_max - self.grid.lat_min + 1e-2)*self.grid.lat_num*self.n_interp)
                x1, y1, plot_field1 = self.plot_fields[self.get_grid_time()][self.sc.parameters['field']]
                self.val_p['LON'].SetValue("%.2f" % x)
                self.val_p['LAT'].SetValue("%.2f" % y)
                self.val_p['VAL'].SetValue("%.2f" % (plot_field1[i,j]/1000.))
            except:
                pass

    def colorbar(self, replot_colorbar):
        try:
            self.cb
            if replot_colorbar:
                self.adjust_to_tight()
                self.scp.figure.delaxes(self.cb.ax)
                self.cb = self.scp.colorbar(self.im, ax=self.ax, format=self.tick_formatter)
        except Exception, e:
            self.adjust_to_tight()
            self.cb = self.scp.colorbar(self.im, ax=self.ax, format=self.tick_formatter)

    def consider_obliq_lons(self, lx, rx):
        if self.sc.parameters.get('Obliquity'):
            if int(round(lx)) % 90 == 0:
                lx += 1
            if int(round(rx)) % 90 == 0:
                rx -= 1
        return lx, rx

    def consider_obliq_lats(self, ly, hy):
        if self.sc.parameters.get('Obliquity'):
            if int(round(ly)) % 90 == 0:
                ly += 1
            if int(round(hy)) % 90 == 0:
                hy -= 1
        return ly, hy

    def consider_lons(self):
        lx = self.grid.lon_min
        rx = self.grid.lon_max
        lx, rx = self.consider_obliq_lons(lx, rx)
        if self.sc.parameters['projection'] == 'ortho' and rx - lx >= 180:
            cx = int(round((lx + rx)/2))
            lx = cx - 90 + 1
            rx = cx + 90 - 1
        return numpy.linspace(lx, rx, self.grid.lon_num*self.n_interp)

    def consider_lats(self):
        ly = self.grid.lat_min
        hy = self.grid.lat_max
        ly, hy = self.consider_obliq_lats(ly, hy)
        proj = self.sc.parameters['projection']
        if proj == 'spaeqd' and hy > 0 and ly < 0:
            hy = 0
        elif proj == 'npaeqd' and hy > 0 and ly < 0:
            ly = 0
        elif proj == 'ortho' and hy - ly >= 180:
            cy = int(round((hy + ly)/2))
            ly = cy - 90 + 1
            hy = cy + 90 - 1
        return numpy.linspace(ly, hy, self.grid.lat_num*self.n_interp)

    def prepare_plot_series(self):
        self.plot_fields.clear()
        self.plot_vectors.clear()
        sat = self.sc.get_satellite()

        lons = self.consider_lons()
        lats  = self.consider_lats()
        phis, thetas = numpy.meshgrid(lons, lats)
        x,y = self.basemap_ax(phis, thetas)
        i,j = numpy.meshgrid(
            numpy.linspace(0, self.grid.lon_num - 1, self.grid.lon_num*self.n_interp),
            numpy.linspace(0, self.grid.lat_num - 1, self.grid.lat_num*self.n_interp))

        self.vector_mesh_lons, self.vector_mesh_lats = self.vector_meshes()

        # monkey patching not to touch library code
        def imshow(plot_field, cmap=None, **kw):
            plot_field1 = scipy.ndimage.map_coordinates(plot_field, [i,j])
            self.plot_fields[self.plot_time][self.plot_field] = (x, y, plot_field1)

        def quiver(x, y, u, v, **kw):
            self.plot_vectors[self.plot_time][self.plot_vector].append((x, y, u, v, kw))

        _imshow = self.basemap_ax.imshow
        self.basemap_ax.imshow = imshow
        _quiver = self.basemap_ax.quiver
        self.basemap_ax.quiver = quiver

        orbit_period = sat.orbit_period()
        o = self.sc.get_parameter(float, 'ORBIT_MIN', 0)
        om = self.sc.get_parameter(float, 'ORBIT_MAX', 0)
        n = self.sc.get_parameter(float, 'ORBIT_NUM', 0)
        if n > 0:
            s = (om - o)/n
            while o <= om:
                self.plot_time = o/360.0*orbit_period
                self.prepare_plot_for_time()
                o += s
        nm = self.sc.get_parameter(float, 'TIME_MIN', 0)
        s = self.sc.get_parameter(float, 'nsr_time', 0)
        n = self.sc.get_parameter(int, 'TIME_NUM', 0)
        for k in range(0, n+1):
            self.plot_time = (s*k + nm)*seconds_in_year
            self.prepare_plot_for_time()
        self.basemap_ax.imshow = _imshow
        self.basemap_ax.quiver = _quiver

    def prepare_plot_for_time(self):
        # we use self.plot_time instead of passing it as parameter 
        # because it is used in redefined imshow and quiver in function above
        self.plot_fields[self.plot_time] = {}
        lon_min, lon_max = self.consider_obliq_lons(self.grid.lon_min,
                self.grid.lon_max)
        lat_min, lat_max = self.consider_obliq_lats(self.grid.lat_min,
                self.grid.lat_max)
        for self.plot_field in ['tens', 'comp', 'mean', 'diff']:
            scalar_grid(
                stresscalc = self.calc,
                nlons = self.grid.lon_num,
                nlats = self.grid.lat_num,
                min_lon = numpy.radians(lon_min),
                max_lon = numpy.radians(lon_max),
                min_lat = numpy.radians(lat_min),
                max_lat = numpy.radians(lat_max),
                time_t = self.plot_time,
                field = self.plot_field,
                basemap_ax = self.basemap_ax)
        # self.plot_vector for same reasons as self.plot_time
        self.plot_vector = 'principal'
        self.plot_vectors[self.plot_time] = { self.plot_vector: [] }
        vector_points1(stresscalc=self.calc,
            lons = self.vector_mesh_lons,
            lats = self.vector_mesh_lats,
            time_t = self.plot_time,
            plot_greater = True,
            plot_lesser = True,
            plot_comp = True,
            plot_tens = True,
            scale = self.scale()*vector_mult,
            basemap_ax = self.basemap_ax)
        for self.plot_vector in ['latitude', 'longitude', 'shear']:
            self.plot_vectors[self.plot_time][self.plot_vector] = []
            vector_points2(stresscalc=self.calc,
                lons = self.vector_mesh_lons,
                lats = self.vector_mesh_lats,
                time_t = self.plot_time,
                plot_norm_lat = (self.plot_vector == 'latitude'),
                plot_norm_lon = (self.plot_vector == 'longitude'),
                plot_shear =( self.plot_vector == 'shear'),
                scale = self.scale()*vector_mult,
                basemap_ax = self.basemap_ax)

    def scale(self):
        def max_abs(*v):
            ''' finds the maximum of the absolute values of [vectors?] '''
            # how diff from max(map(abs, v))?
            return max(*map(abs, v))
        return max_abs(self.ubound, self.lbound)

    def plot_gradient(self):
        try:
            x, y, plot_field1 = self.plot_fields[self.get_grid_time()][self.sc.parameters['field']]
            l = int(self.lbound) * 1000
            u = int(self.ubound) * 1000
            self.im = self.basemap_ax.pcolormesh(x, y, numpy.transpose(plot_field1), cmap='gist_rainbow_r', vmin=l, vmax=u)
        except Exception, e:
            print "%s: %s" % (e.__class__.__name__, e)

    def plot_grid_calc(self):
        replot_colorbar = False
        if self.sc.changed() or self.sc.calc_changed:
            self.orbit_pos = self.sc.get_parameter(int, 'ORBIT_MIN', 0)
            self.nsr_pos = self.sc.get_parameter(float, 'TIME_MIN', 0)
            self.hide_sliders()
            self.show_needed_sliders()
            self.prepare_plot()
            self.sc.calc_changed = False
            replot_colorbar = True
        elif self.sc.projection_changed:
            self.prepare_plot()
            self.sc.projection_changed = False

        if self.sc.parameters['field']:
            self.plot_gradient()
        if self.sc.parameters['to_plot_principal_vectors']:
            self.plot_principal_vectors()
        if self.sc.parameters['to_plot_latitude_vectors'] \
        or self.sc.parameters['to_plot_longitude_vectors'] \
        or self.sc.parameters['to_plot_shear_vectors']:
            self.plot_stress_vectors()
        if self.sc.parameters['to_plot_lineaments']:
<<<<<<< HEAD
            #print "plot_grid_calc"
=======
>>>>>>> 4ed5e700
            self.plot_lineaments()

        if self.sc.parameters['to_plot_cycloids']:
            self.plot_cycloids()
        
        self.colorbar(replot_colorbar)

    def adjust_to_tight(self):
        [lat0, lat1, lon0, lon1] = map(float, [ self.sc.parameters[x] for x in ['LAT_MIN', 'LAT_MAX', 'LON_MIN', 'LON_MAX']])
        l = (lon1 - lon0)/(lat1 - lat0)*scale_bar_length
        s = (l - scale_bar_length)/2
        #self.scp.figure.subplots_adjust(left=scale_left - s, right=scale_left + scale_bar_length + s + 0.3*l)
        self.scp.figure.subplots_adjust(left = scale_left - s,# - 0.03,
            right = scale_left + scale_bar_length + 1.5*s + 0.1)

    def vector_meshes(self):
        lon_min, lon_max = self.consider_obliq_lons(self.grid.lon_min,
                self.grid.lon_max)
        lat_min, lat_max = self.consider_obliq_lats(self.grid.lat_min,
                self.grid.lat_max)
        vector_grid_lons  = numpy.linspace(
            numpy.radians(lon_min),
            numpy.radians(lon_max),
            self.grid.lon_num)
        vector_grid_lats  = numpy.linspace(
            numpy.radians(lat_min),
            numpy.radians(lat_max),
            self.grid.lat_num)
        vector_mesh_lons, vector_mesh_lats = numpy.meshgrid(vector_grid_lons, vector_grid_lats)

        vector_mesh_lons = numpy.ravel(vector_mesh_lons)
        vector_mesh_lats = numpy.ravel(vector_mesh_lats)
        return vector_mesh_lons, vector_mesh_lats

    def plot_stress_vectors(self):
        if self.sc.parameters['to_plot_latitude_vectors']:
            for x, y, u, v, kw in self.plot_vectors[self.get_grid_time()]['latitude']:
                self.basemap_ax.quiver(x, y, u, v, **kw)
        if self.sc.parameters['to_plot_longitude_vectors']:
            for x, y, u, v, kw in self.plot_vectors[self.get_grid_time()]['longitude']:
                self.basemap_ax.quiver(x, y, u, v, **kw)
        if self.sc.parameters['to_plot_shear_vectors']:
            for x, y, u, v, kw in self.plot_vectors[self.get_grid_time()]['shear']:
                self.basemap_ax.quiver(x, y, u, v, **kw)

    def plot_principal_vectors(self):
        for x, y, u, v, kw in self.plot_vectors[self.get_grid_time()]['principal']:
            kw['scale'] = float(self.scale()*vector_mult)
            self.basemap_ax.quiver(x, y, u, v, **kw)
    
    def mpl_color(self, color):
        return map(lambda c: float(c)/255, color[0:3])

    def show_needed_sliders(self):
        if self.sc.parameters.get('Nonsynchronous Rotation', False) \
        and self.sc.parameters.get('TIME_MIN') and self.sc.parameters.get('nsr_time') and self.sc.parameters.get('TIME_NUM'):
            self.reveal_nsr_slider()
        else:
            self.hide_nsr_slider()
        if (self.sc.parameters.get('Diurnal', False) or self.sc.parameters.get('Obliquity', False)) \
        and self.sc.parameters.get('ORBIT_MIN') and self.sc.parameters.get('ORBIT_MAX') and self.sc.parameters.get('ORBIT_NUM'):
            self.reveal_orbit_slider()
        else:
            self.hide_orbit_slider()

        if self.sc.parameters.get('Polar Wander', False):
            self.reveal_polar_slider()
        else:
            self.hide_polar_slider()

    def init_orbit_slider(self):
        self.scp.change_orbit_slider(
            self.sc.get_parameter(float, 'ORBIT_MIN', 0),
            self.sc.get_parameter(float, 'ORBIT_MAX', 1),
            self.sc.get_parameter(float, 'ORBIT_NUM', 10),
            self.orbit_pos)

    def init_nsr_slider(self):
        nm = self.sc.get_parameter(float, 'TIME_MIN', 0)
        self.scp.change_nsr_slider(
            nm,
            nm + self.sc.get_parameter(float, 'nsr_time', 0)*self.sc.get_parameter(float, 'TIME_NUM', 0),
            self.sc.get_parameter(int, 'TIME_NUM', 1),
            self.nsr_pos)
    def init_polar_slider(self):
        nm = self.sc.get_parameter(float, 'TIME_MIN', 0)
        self.scp.change_polar_slider(
           nm,
           nm + self.sc.get_parameter(float, 'nsr_time', 0)*self.sc.get_parameter(float, 'TIME_NUM', 0),
           self.sc.get_parameter(int, 'TIME_NUM', 1),
           self.polar_pos)

    def hide_orbit_slider(self):
        if not self.orbit_hidden:
            self.orbit_hidden = True
            self.scp.del_orbit()
    
    def hide_nsr_slider(self):
        if not self.nsr_hidden:
            self.nsr_hidden = True
            self.scp.del_nsr()

    def hide_polar_slider(self):
        if not self.polar_hidden:
            self.polar_hidden = True
            self.scp.del_polar()

    def hide_sliders(self):
        self.hide_nsr_slider()
        self.hide_orbit_slider()
        self.hide_polar_slider()

    def reveal_orbit_slider(self):
        if self.orbit_hidden:
            self.orbit_hidden = False
            self.scp.add_orbit()
            self.init_orbit_slider()
            self.scp.orbit_slider.on_changed(self.on_orbit_updated)
            self.scp.save_orbit_series = self.save_orbit_series

    def reveal_nsr_slider(self):
        if self.nsr_hidden:
            self.nsr_hidden = False
            self.scp.add_nsr()
            self.scp.nsr_slider.on_changed(self.on_nsr_updated)
            self.init_nsr_slider()
            self.scp.save_nsr_series = self.save_nsr_series


    def reveal_polar_slider(self):
        if self.polar_hidden:
            self.polar_hidden = False
            self.scp.add_polar()
            self.scp.polar_slider.on_changed(self.on_polar_updated)
            self.init_polar_slider()
            self.scp.save_polar_series = self.save_polar_series


    def hide_orbit_controls(self):
        self.scp.del_orbit_controls()
        self.scp.orbit_slider.on_changed(lambda v: v)
    
    def hide_nsr_controls(self):
        self.scp.del_nsr_controls()
        self.scp.nsr_slider.on_changed(lambda v: v)

    def reveal_orbit_controls(self):
        self.scp.add_orbit_controls()
        self.scp.save_orbit_series = self.save_orbit_series
        self.scp.orbit_slider.on_changed(self.on_orbit_updated)

    def reveal_nsr_controls(self):
        self.scp.add_nsr_controls()
        self.scp.save_nsr_series = self.save_nsr_series
        self.scp.nsr_slider.on_changed(self.on_nsr_updated)

    def save_orbit_series(self, dir='.'):
        b = wx.BusyInfo(u"Saving images. Please wait.", self)
        wx.SafeYield()
        old_orbit_pos = self.orbit_pos
        sat = self.sc.get_satellite()
        orbit_period = sat.orbit_period()
        o = self.sc.get_parameter(float, 'ORBIT_MIN', 0)
        om = self.sc.get_parameter(float, 'ORBIT_MAX', 0)
        n = self.sc.get_parameter(float, 'ORBIT_NUM', 0)
        s = (om - o)/n
        self.hide_orbit_controls()

        localtime = time.asctime(time.localtime(time.time()))
        location = dir + "/" + self.sc.parameters['SYSTEM_ID']
        directory = location + "/" + localtime
        if os.path.isdir(location):
            os.mkdir(directory)
        else:
            os.mkdir(location)
            os.mkdir(directory)

        while o <= om:
            self.orbit_pos = o
            self.plot_no_draw()
            self.scp.orbit_slider.set_val(self.orbit_pos)
            self.scp.figure.savefig("%s/orbit_%03d.%02d.png" %
                (directory, int(self.orbit_pos), round(100.*(self.orbit_pos - int(self.orbit_pos)))),
                bbox_inches='tight', pad_inches=1.5)
            o += s
        self.orbit_pos = old_orbit_pos
        self.reveal_orbit_controls()
        self.init_orbit_slider()
        self.scp.orbit_slider.set_val(self.orbit_pos)
        self.plot()
        del b
    
    def save_nsr_series(self, dir='.'):
        b = wx.BusyInfo(u"Saving images. Please wait.", self)
        wx.SafeYield()
        old_nsr_pos = self.nsr_pos
        nm = self.sc.get_parameter(float, 'TIME_MIN', 0)
        s = self.sc.get_parameter(float, 'nsr_time', 0)
        n = self.sc.get_parameter(int, 'TIME_NUM', 0)
        self.hide_nsr_controls()

        localtime = time.asctime(time.localtime(time.time()))
        location = dir + "/" + self.sc.parameters['SYSTEM_ID']
        directory = location + "/" + localtime
        if os.path.isdir(location):
            os.mkdir(directory)
        else:
            os.mkdir(location)
            os.mkdir(directory)
            
        for k in range(0, n+1):
            self.nsr_pos = nm + s*k
            self.scp.nsr_slider.set_val(self.nsr_pos)
            self.plot_no_draw()
            self.scp.figure.savefig("%s/nsr_%03d.png" % (directory, k), bbox_inches='tight', pad_inches=0.5)
        self.nsr_pos = old_nsr_pos
        self.reveal_nsr_controls()
        self.init_nsr_slider()
        self.scp.nsr_slider.set_val(self.nsr_pos)
        self.plot()
        del b

    def save_polar_series(self, dir='.'):
        b = wx.BusyInfo(u"Saving images. Please wait.", self)
        wx.SafeYield()
        old_polar_pos = self.polar_pos
        nm = self.sc.get_parameter(float, 'TIME_MIN', 0)
        s = self.sc.get_parameter(float, 'polar_time', 0)
        n = self.sc.get_parameter(int, 'TIME_NUM', 0)
        self.hide_polar_controls()
        for k in range(0, n+1):
            self.polar_pos = nm + s*k
            self.scp.polar_slider.set_val(self.polar_pos)
            self.plot_no_draw()
            self.scp.figure.savefig("%s/polar_%03d.png" % (dir, k), bbox_inches='tight', pad_inches=0.5)
        self.polar_pos = old_polar_pos
        self.reveal_polar_controls()
        self.init_polar_slider()
        self.scp.polar_slider.set_val(self.polar_pos)
        self.plot()
        del b


# ===============================================================================
# PANEL CONTAINING ALL TABS
# ===============================================================================
class SatStressPanel(wx.Panel):
    """
    Defines the panel that contains all GUI pages
    """
    def __init__(self, *args, **kw):
        wx.Panel.__init__(self, *args, **kw)

        self.SetMinSize((1024, 640))
        sz = wx.BoxSizer(orient=wx.VERTICAL)

        self.nb = wx.Notebook(self)

        self.sc = SatelliteCalculation()
        slp = SatelliteLayersPanel(self.nb, satellite_calculation=self.sc)
        stp = StressListPanel(self.nb, satellite_calculation=self.sc)

        self.tp = PointPanel(self.nb, satellite_calculation=self.sc)

        gp = GridCalcPanel(self.nb, satellite_calculation=self.sc)

        spp = ScalarPlotPanel(self.nb, satellite_calculation=self.sc)
        
        self.cy = CycloidsPanel(self.nb, satellite_calculation=self.sc)
        
        # Assign each panel to a page and give it a name
        self.nb.AddPage(slp, u"Satellite")
        self.nb.AddPage(stp, u"Stresses")
        self.nb.AddPage(self.tp, u"Point")
        self.nb.AddPage(gp, u"Grid")
        self.nb.AddPage(self.cy, u"Cycloids")
        self.nb.AddPage(spp, u"Plot")
        # self.nb.AddPage(dummy, u'Test')
        
        sz.Add(self.nb, 1, wx.ALL|wx.EXPAND)
        #sz.Add(bp, 0, wx.ALIGN_BOTTOM | wx.EXPAND)

        self.SetSizer(sz)
        self.Fit()

        wx.EVT_NOTEBOOK_PAGE_CHANGED(self, self.nb.GetId(), self.page_change)
    
    def page_change(self, evt):
        p = self.nb.GetCurrentPage()
        if isinstance(p, SatPanel):
            p.update_parameters()
        if isinstance(p, PlotPanel):
            p.plot()
    
class SatStressFrame(wx.Frame):
    """
    Actually holds all the tabs? Wrapper for Panel that holds everythings
    """
    def __init__(self, parent, *args, **kw):
        wx.Frame.__init__(self, parent, *args, **kw)
        self.SetSizer(wx.BoxSizer(wx.VERTICAL))
        self.p = SatStressPanel(self)
        self.GetSizer().Add(self.p, 1, wx.ALL|wx.EXPAND, 10)

        menubar = wx.MenuBar()

        ##### 'File' option of menubar #####
        File = wx.Menu()
        export = File.Append(wx.ID_SAVE, '&Export\tCtrl+S', 'Save all variables')
        self.Bind(wx.EVT_MENU,self.onExport, export)
        load = File.Append(wx.ID_OPEN, '&Load\tCtrl+O', 'Load a set of variables')
        self.Bind(wx.EVT_MENU, self.onLoad, load)
        quit = File.Append(wx.ID_ANY, '&Quit\tCtrl+Q', 'Quit Application')
        self.Bind(wx.EVT_MENU, self.onQuit, quit)

        menubar.Append(File,"File")

        ##### 'Information' option of menubar #####        
        Information = wx.Menu()

        About = wx.Menu()
        rights = About.Append(wx.ID_ANY, '&Copyright')
        self.Bind(wx.EVT_MENU, self.onRights, rights)
        updates = About.Append(wx.ID_ANY, '&Version')
        self.Bind(wx.EVT_MENU, self.onUpdates, updates)
        contact = About.Append(wx.ID_ANY, '&Contact')
        self.Bind(wx.EVT_MENU, self.onContacts, contact)
        develop = About.Append(wx.ID_ANY, '&Development')
        self.Bind(wx.EVT_MENU, self.onDevelopment, develop)

        Information.AppendMenu(wx.ID_ANY, "&About", About)
        Information.AppendSeparator()

        References = wx.Menu()
        #ref = References.Append(wx.ID_ANY, '&General')
        #self.Bind(wx.EVT_MENU, self.onRef, ref)
        Diurnalref = References.Append(wx.ID_ANY, '&Diurnal')
        self.Bind(wx.EVT_MENU, self.onDiurnalref, Diurnalref)
        NSRref = References.Append(wx.ID_ANY, '&Nonsynchronous Rotation')
        self.Bind(wx.EVT_MENU, self.onNSRref, NSRref)
        Obliquityref = References.Append(wx.ID_ANY, '&Obliquity')
        self.Bind(wx.EVT_MENU, self.onObliquityref, Obliquityref)
        ISTref = References.Append(wx.ID_ANY, '&Ice Shell Thickening')
        self.Bind(wx.EVT_MENU, self.onISTref, ISTref)
        PWref = References.Append(wx.ID_ANY, '&Polar Wander')
        self.Bind(wx.EVT_MENU, self.onPWref, PWref)
        Cycloidsref = References.Append(wx.ID_ANY, '&Cycloids')
        self.Bind(wx.EVT_MENU, self.onCycloidsref, Cycloidsref)

        Information.AppendMenu(wx.ID_ANY, "&References", References)

        menubar.Append(Information, "&Information")

        ##### 'Help' option of menubar ######
        Help = wx.Menu()
        Tutorial = Help.Append(wx.ID_ANY, '&Getting Started\tf1')
        self.Bind(wx.EVT_MENU, self.onTutorial, Tutorial)
        HelpSat = Help.Append(wx.ID_ANY, '&Satellite Tab')
        self.Bind(wx.EVT_MENU, self.onHelpSat, HelpSat)
        HelpStress = Help.Append(wx.ID_ANY, '&Stresses Tab')
        self.Bind(wx.EVT_MENU, self.onHelpStresses, HelpStress)
        HelpPoint = Help.Append(wx.ID_ANY, '&Point Tab')
        self.Bind(wx.EVT_MENU, self.onHelpPoint, HelpPoint)
        HelpGrid = Help.Append(wx.ID_ANY, '&Grid Tab')
        self.Bind(wx.EVT_MENU, self.onHelpGrid, HelpGrid)
        HelpCycloids = Help.Append(wx.ID_ANY, '&Cycloids Tab')
        self.Bind(wx.EVT_MENU, self.onHelpCycloids, HelpCycloids)
        HelpPlot = Help.Append(wx.ID_ANY, '&Plot Tab')
        self.Bind(wx.EVT_MENU, self.onHelpPlot, HelpPlot)
        menubar.Append(Help, "&Help")

        self.SetMenuBar(menubar)

        exit_id = wx.NewId()
        wx.EVT_MENU(self, exit_id, self.exit)
        accel = wx.AcceleratorTable([
            (wx.ACCEL_CTRL, ord('W'), exit_id)])
        self.SetAcceleratorTable(accel)
        
        # Bind our events from the close dialog 'x' on the frame
        self.Bind(wx.EVT_CLOSE, self.OnCloseFrame)

        # SetSizeHints(minW, minH, maxW, maxH)
        # This function effectively enforces a lower bound to SatStressGUI window resizing.
        # To allow for unrestricted window resizing, simply remove this line.
        self.SetSizeHints(1045,690,2000, 2000)

        self.Fit()
        self.Show(True)
        self.CenterOnScreen()
        self.p.SetFocus()
    
    def onExport(self,evt):
        try:
            file_dialog(self,
                    message=u"Save configuration",
                    style=wx.SAVE | wx.OVERWRITE_PROMPT,
                    wildcard='Satstress files (*.sats)|*.sats',
                    action=self.saveFile)
        except Exception, e:
            error_dialog(self, str(e), u'Save Error')

    def onLoad(self,evt):
        try:
            file_dialog(self,
                        message=u"Load configuration",
                        style=wx.OPEN,
                        wildcard='Satstress files (*.sats)|*.sats',
                        action=self.loadFile)
        except Exception, e:
            error_dialog(self, str(e), u'Load Error')
    
    def loadFile(self,filename):
        f = open(filename)
        
        for k,v in nvf2dict(f).items():
            if k == 'point_rows':
                self.p.tp.set_num_rows(float(v))
            if str(v)[0] == '[':  #Load in a list
                l = eval(v)
                for i in range(1, len(l)):
                    self.p.sc.set_parameter(k, l[i], point = i)
            else:
                self.p.sc.set_parameter(k,v)
        
        self.p.sc.grid_changed = True
        self.p.sc.nsr_period_seconds2years()
        self.p.cy.updateFields() #Update the text fields in cycloids tab.
        self.p.nb.GetCurrentPage().update_parameters() #Update the current page's fields

    def saveFile(self,filename):
        f = open(filename,'w')
        for p,v in self.p.sc.parameters.items():
            if v:
                f.write(p + ' = ' + str(v) + '\n')
        f.close()

    def onQuit(self, evt):
        self.Close()


    def onRights(self, evt):
        # indentation (lack thereof) necessary to prevent tab spaces every newline in source code
        # not sure if the need for such indentation or lack thereof is b/c of python or wx
        # alternative is to use concatentation
        spiel = u"""ALL RIGHTS RESERVED. United States Government Sponsorship acknowledged. Any \
commercial use must be negotiated with the Office of Technology Transfer at the \
California Institute of Technology. \n\n
This software may be subject to U.S. export control laws and regulations. \
By accepting this document, the user agrees to comply with all applicable \
U.S. export laws and regulations. User has the responsibility to obtain export \
licenses, or other export authority as may be required before exporting such \
information to foreign countries or providing access to foreign persons. """

        copyright = "Copyright 2016, by the California Institute of Technology."
        #Update year whenever a new version is released.

        self.makeMsgDialog(spiel, copyright)

    def onDevelopment(self, evt):
        spiel = u"""SatStressGUI V4.0 was developed at the Jet Propulsion Laboratory, \
California Institute of Technology and is based on SatStressGUI. \
SatStressGUI was developed by the Planetary Geology Research group at the University of Idaho \
SatStress GUI is based on SatStress, which was designed by Zane Selvans and is available at \
http://code.google.com/p/satstress and most recently at https://github.com/zaneselvans/satstress \
\n\n SatStressGUI 4.0 has been created upon efforts by \
Alex Patthoff, Robert Pappalardo, Jonathan Kay, Lee Tang, \
Simon Kattenhorn, C.M. Cooper, Emily S. Martin, \
David Dubois, Ben J. Ayton, Jessica B. Li, \
Andre Ismailyan, Peter Sinclair."""
        
        self.makeMsgDialog(spiel, u'Developers')

    def onUpdates(self, evt):
        updates = u"""This is Version 4.0 of SatStressGUI.  For more information, please visit: \n\n\
https://github.com/SatStressGUI/SatStressGUI\n\n\
In this version, several bugs were fixed, and a new stressing mechanism (Polar Wander) was added.\
To find detailed notes of all the changes, please visit the GitHub page."""
        
        self.makeMsgDialog(updates, u'Version 4.0')

    def onRef(self, evt):
        references = u""" For more information, please see:\n\n \
1) Wahr, J., Z. A. Selvans, M. E. Mullen, A. C. Barr, G. C. Collins, \
M. M. Selvans, and R. T. Pappalardo, Modeling stresses on satellites due to non-synchronous rotation \
and orbital eccentricity using gravitational potential theory, \
Icarus, Volume 200, Issue 1, March 2009, Pages 188-206.\n\n \
2) See chapter on Geodynamics of Europa's Ice Shell by Francis Nimmo and Michael Manga in \
Europa for more information about the ice shell thickening model.\n\n \
3) See Hoppa, G.V., Tufts, B.R., Greenberg, R., Geissler, P.E., 1999b. Formation of cycloidal \
features on Europa. Science 285, 1899-1902, or chapter on Geologic Stratigraphy and Evolution of \
Europa's surface by Thomas Doggett, Ronald Greeley, Patricio Figueredo and Ken Tanaka in Europa \
for additional information on cycloid formation, for diurnal potential including obliquity \n\n \
4) Jara-Orue, H. M., & Vermeersen, B. L. (2011). Effects of low-viscous layers and a non-zero \
obliquity on surface stresses induced by diurnal tides and non-synchronous rotation: The \
case of Europa. Icarus, 215(1), 417-438, for stress cuased by ice shell thickening."""
        self.makeMsgDialog(references, u'Science References')

    def onContacts(self, evt):
        # Create a message dialog box
        self.makeMsgDialog(u"Alex Patthoff via Patthoff@jpl.nasa.gov",
                           u"Primary Contact")

    def onDiurnalref(self, evt):
        Resources = u"""Diurnal tidal stresses arise when a satellite is in an eccentric orbit. \
This is due to two reasons. \
First, the amplitude of the planet's gravitational force is greater at periapse than it is at apoapse. \
Secondly, the planet is rotating slightly faster (compared to its synchronous rotation rate) at periapse \
and slightly slower (again compared to its synchronous rotation rate) at apoapse. \
This results in a 'librational tide', where the planet appears to rock back and forth in the sky.\n\n\
For more information on diurnal tides, please see:\n\
Wahr, J., Z. A. Selvans, M. E. Mullen, A. C. Barr, G. C. Collins, \
M. M. Selvans, and R. T. Pappalardo, Modeling stresses on satellites due to non-synchronous rotation \
and orbital eccentricity using gravitational potential theory, \
Icarus, Volume 200, Issue 1, March 2009, Pages 188-206.
"""
        self.makeMsgDialog(Resources, u'About Diurnal Tides')

    def onNSRref(self, evt):
        Resources = u"""Nonsynchronous rotation (NSR) occurs when a satellite's lithosphere is decoupled from its core. \
When this happens, the tidal bulge of the shell causes it to experience a net torque, and could rotate more quickly than the synchronous rate. \
Thus, the planet appears to move across the sky, and the tidal bulge moves beneath the shell. \
This results in surface stresses. \
The period of this rotation should be > 10,000 years.\n\n\
For more information on NSR, please see:\n\
Wahr, J., Z. A. Selvans, M. E. Mullen, A. C. Barr, G. C. Collins, \
M. M. Selvans, and R. T. Pappalardo, Modeling stresses on satellites due to non-synchronous rotation \
and orbital eccentricity using gravitational potential theory, \
Icarus, Volume 200, Issue 1, March 2009, Pages 188-206.
"""
        self.makeMsgDialog(Resources, u'About Nonsynchronous Rotation')

    def onObliquityref(self, evt):
        Resources = u"""A satellite's obliquity (or axial tilt) is the angle between it rotational axis and its orbital axis. \
A satellite of zero obliquity will have a rotational axis perpendicular to its orbital plane. \
However, when the obliquity is nonzero, it causes the stresses due to diurnal tides and non-synchronous rotation to be asymmetric.\n\n\
For more information on stresses due to oblique orbits, see:\n\
Jara-Orue, H. M., & Vermeersen, B. L. (2011). Effects of low-viscous layers and a non-zero \
obliquity on surface stresses induced by diurnal tides and non-synchronous rotation: The \
case of Europa. Icarus, 215(1), 417-438, for stress cuased by ice shell thickening.
"""
        self.makeMsgDialog(Resources, u'About Olibque Orbits')

    def onISTref(self, evt):
        Resources = u"""As satellites age, they could become cooler. \
This would result in more of the liquid ocean freezing, increasing the thickness of the icy crust. \
This process would force the ice shell to expand, putting extensional stress on the surface.\n\n\
For more information on Ice Shell Thickening as a stressing mechanism, please see:\n\
Nimmo, F. (2004). Stresses generated in cooling viscoelastic ice shells: Application \
to Europa. Journal of Geophysical Research: Planets (1991-2012), 109(E12).
"""
        self.makeMsgDialog(Resources, u'About Ice Shell Thickening')


    def onPWref(self, evt):
        Resources = u"""
Polar Wander is the apparent movement of a satellite's rotational pole due to nonsynchronous reorientation of the satellite's crust. \
If a satellite's crust is not coupled to its core, it may experience nonsynchronous rotation (NSR). \
Sometimes, this also results in a reorientation of the poles. \
The north pole appears to wander over the surface as the crust reorients itself. \
This results in stressing, due to the tidal bulge of the core and ocean moving beneath the crust, \
as well as the parent planet appearing to hange its location in the sky. \n\n\
This stressing mechanism is calculated using an elastic model.\n\n\
For more information on Polar Wander as a stressing mechanism, please see:\n\
    Matsuyama, Isamu, and Francis Nimmo. "Tectonic patterns on reoriented and despun planetary bodies." Icarus 195, no. 1 (2008): 459-473.\n\
    Matsuyama, Isamu, Francis Nimmo, and Jerry X. Mitrovica. "Planetary reorientation." Annual Review of Earth and Planetary Sciences 42 (2014): 605-634.
"""
        self.makeMsgDialog(Resources, u'About Polar Wander')

    def onCycloidsref(self, evt):
        Resources = u""" Cycloids are arcuate lineaments found on the surface of Europa.  \
They are thought to be created when a fracture in the ice is propagated because of the stresses. \
In order for a cycloid to be created, the tensile stress at the location must exceed the tensile strength of the ice.\
Once the fracture has started, it will propagate through the ice at a certain velocity.\
This velocity could be constant, or could vary depending on the magnitude of the stress.\
During the cycloid's propagation, the satellite will continue orbiting around its primary.\
This causes the stress field on the satellite to change, making the cycloids curve.\
When the stress is no longer greater than the requisite propagation strength, the cycloid stops moving.\
If the stress reaches the propagation strength again, it will continue.\n\n\
For more information, please see:\n\
    Hoppa, G.V., Tufts, B.R., Greenberg, R., Geissler, P.E., 1999b. Formation of cycloidal \
features on Europa. Science 285, 1899-1902"""
        self.makeMsgDialog(Resources, u'About Cycloids')

    def onTutorial(self, evt):
        Tutorial = u"""Welcome to SatStressGUI!  This program is designed to model stresses icy satellites \
experience as they orbit their primary.  For more information on this program and the mathematics behind it, \
check the "Information" menu. \n\n\
1) Input the satellite's physical parameters on the Satellite tab.\n\
2) Select which stresses to apply in the Stresses tab.\n\
- When using Diurnal and NSR, either input Love numbers and check the box marked "Input Love Numbers", or \
leave them blank to allow the program to calculate Love numbers based on the satellite's physical properties.\n\
- Please note that most stresses do not function well together.\n\
- Obliquity must be used with either Diurnal or NSR.\n\
3) In the Grid tab, input a latitude and longitude range to examine.\n\
- The number of grid points must be equal for both latitude and longitude.\n\
4) Also in the Grid tab, input the relevant information for the selected stresses.\n\
5) Change to the Plot tab to see the stress maps.\n\
- For more information on how to use the maps, see "Plot" in the Help Menu.\n\
6) Use the Point tab to calculate the stress at up to 10 discrete points in space and time.
"""
        self.makeMsgDialog(Tutorial, u'Getting Started')

    def onHelpSat(self, evt):
        Help = u"""The Satellite Tab is used to input the physical properties of the satellite.\n\n\
- Each entry should use the units denoted in the square brackets next to the box.\n\
- The viscoelastic model used assumes that the satellite has two icy layers, a liquid ocean, and a solid core.\n\
- The NSR period is usually on the order of 100,000 years.  If you are not using NSR, you can leave it as 'infinity'.\n\
- The orbital eccentricity must be < 0.25.  Otherwise the program cannot reasonably calculate stresses.\n\
- If you have changed a number, but nothing seems to happen, try hitting 'Enter' in the box you changed.\n\
"""
        self.makeMsgDialog(Help, u'The Satellite Tab')

    def onHelpStresses(self, evt):
        Help = u"""The Stresses Tab is used to select which stresses to use.\n\n\
- For Diurnal and NSR stresses, the h2, k2, and l2 boxes should be left blank, unless the user wants to input their own values. \
Checking the "Input Love Numbers" box will allow you to use custom Love numbers. \
When inputting custom love numbers, you must use the format <Re> +/ <Im>j.  Do not use scientific notation. \
1.2 + 3e-05j would look like 1.2+0.00003j.\n\
- Most stresses should be used independently, however the Obliquity stress must be used with Diurnal or NSR.\n\
- The Thermal Diffusivity of the Ice Shell Thickening stress does not currently function.\n\
"""
        self.makeMsgDialog(Help, u'The Stresses Tab')

    def onHelpPoint(self, evt):
        Help = u"""The Point Tab can be used to calculate the stress at up to 10 discrete points in space and time.\n\n\
- Enter a latitude, longitude, year, and orbital position for up to 10 points.\n\
- Press the "Calculate Stress" button.\n\
- Use the "Save to File" button to save the results as a .cvs file.\n\n\
- θ: Latitude (-90.00 to 90.00) [°]\n\
- φ: Longitude (-180.00 to180.00 (positive West or East to choose from)) [°]\n\
- t: Time since periapse (Periapse = 0) [yrs], used for secular stress calculations\n\
- orbital pos: Orbital position since periapse (Periapse = 0) [°], used for diurnal stress calculations\n\
- Stt: East-West component of stress field [kPa]\n\
- Spt: Off diagonal component of stress field [kPa]\n\
- Spp: North-South component of stress field [kPa]\n\
- σ1: Maximum tension [kPa]\n\
- σ3: Maximum compression [kPa]\n\
- α: The angle between σ1 and due north (clockwise is positive) [°]
"""
        self.makeMsgDialog(Help, u'The Point Tab')


    def onHelpGrid(self, evt):
        Help = u"""The Grid Tab is used to specify what section of the satellite to look at.\n\n\
- For more information about each stress, see the Information menu.
- NOTE: The number of latitude and longitude grid points must be equal.\n\
- To examine the whole moon, use a latitude range from -90 to 90 and a longitude range of -180 to 180.\n\
- Each row will only activate when the appropriate stress is enabled.\n\
- The "Orbital Position" row is used to track diurnal stress from the satellite's orbit.  The satellite starts at the minimum position, and moves to the maximum position. \
Inputting 0 to 360 degrees will be one full orbit.  Additional orbits can be added by increasing the maximum beyond 360 degrees.\n\
- The "Amount of NSR Buildup" row is used to determine how long the ice shell has been rotating. \
The Start Time is when the plotting starts, and the End Time is when the plotting ends.\n\
- The "Final Pole Location" is used for the Polar Wander stress.
"""
        self.makeMsgDialog(Help, u'The Grid Tab')

    def onHelpCycloids(self, evt):
        Help = u"""The Cycloids Tab allows the user to generate a cycloidal feature on the map.\n\n\
- The cycloids are modeled and plotted on the Plot Tab.\n\
- The Yield Threshold is how much stress must be put on the crust to break the ice and initiate a fracture.\n\
- The Propagation Strength is how much stress must be put on the crust to make the split continue, and the split continues at the Propagation Speed.\n\
- The Starting Latitude and Longitude determine where the cycloid begins, and the Direction determines the curvature of the cycloid.\n\
- NOTE: The Vary Velocity option is currently untested.\n\
- For more information on cycloids, see the Information menu.
"""
        self.makeMsgDialog(Help, u'The Cycloids Tab')

    def onHelpPlot(self, evt):
        Help = u"""The Plot Tab shows a map of the stresses on the surface of the satellite.\n\n\
- Tension on the map is shown as positive, and compression as negative.
- You can step through the plots by using the buttons to the bottom right of the graph.\n\
- Each individual plot can be saved by using the save button to the lower left of the graph, and the series can be saved using the "Save Series" \
button to the lower right.\n\
- The panel on the right allows manipulation of the map, changing the scale and type of map, as well as the stresses showed.\n\
- The bottom panel enables and disables cycloids.\n\
- NOTE: The cycloids cannot be saved as shape or netcdf files currently.\n\
- NOTE: The Lineaments features does not function currently.
"""
        self.makeMsgDialog(Help, u'The Plot Tab')
       
    def makeMsgDialog(self, msg, title):
        msg = wx.MessageDialog(self, msg, title, wx.OK | wx.ICON_INFORMATION)
        msg.ShowModal()
        msg.Destroy
    
    # Makes sure the user was intending to quit the application
    # at some point, make this conditional to if not changes have been made, no popup
    def OnCloseFrame(self, event):
        if self.p.sc.saveable_changed():
            dialog = wx.MessageDialog(self,
                message = "To save your parameters and/or plot, return to the relavent tab and click the appropriate button",
                caption = "Are you sure you want to quit without saving?")
            response = dialog.ShowModal() # show and disallows other input until closed

            if (response == wx.ID_OK):
                self.exit(event)
            else:
                event.StopPropagation()
        # if all saveable parameters have been saved, no need for popup window
        else:
            self.exit(event)

    def exit(self, evt):
        """ seems like a 
        """
        sys.exit(0)

# ===============================================================================
# 
class SatStressApp(wx.App):
    def OnInit(self):
        frame = SatStressFrame(None, title=u'SatStressGUI V4.0')
        frame.Show(True)
        self.SetTopWindow(frame)
        return True

def main():
    #make Mac OS app be able to run calcLoveWahr4Layer from Resources
    #directory in application bundle
    os.environ['PATH'] += os.path.pathsep+os.path.abspath(os.curdir)
    app = SatStressApp(1) # The 0 aka false parameter means "don't redirect stdout and stderr to a window"
    app.MainLoop()

if __name__ == '__main__':
    main()

#GNU Terry Pratchett<|MERGE_RESOLUTION|>--- conflicted
+++ resolved
@@ -3632,10 +3632,6 @@
         or self.sc.parameters['to_plot_shear_vectors']:
             self.plot_stress_vectors()
         if self.sc.parameters['to_plot_lineaments']:
-<<<<<<< HEAD
-            #print "plot_grid_calc"
-=======
->>>>>>> 4ed5e700
             self.plot_lineaments()
 
         if self.sc.parameters['to_plot_cycloids']:
